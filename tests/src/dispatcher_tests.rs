use cosmwasm_std::{coins, Addr, Coin};
use cw_multi_test::{ContractWrapper, Executor};
use finance::currency::{Currency, Nls, Usdc};

use crate::{
    common::test_case::TestCase,
    common::{
        lpp_wrapper::mock_lpp_query, oracle_wrapper::mock_oracle_query, ADMIN, NATIVE_DENOM, USER,
    },
};

#[test]
#[should_panic(expected = "Zero Reward")]
fn on_alarm_zero_reward() {
    let denom = Usdc::SYMBOL;

    let user = Addr::unchecked(USER);
    let mut test_case = TestCase::new(denom);
    test_case.init(&user, coins(500, denom));

    test_case
        .init_lpp(None)
        .init_timealarms()
        .init_oracle(None)
        .init_treasury()
        .init_dispatcher();

    test_case.send_funds(&test_case.timealarms.clone().unwrap(), coins(500, denom));

    test_case
        .app
        .execute_contract(
            test_case.timealarms.unwrap(),
            test_case.dispatcher_addr.as_ref().unwrap().clone(),
            &rewards_dispatcher::msg::ExecuteMsg::TimeAlarm {
                time: test_case.app.block_info().time,
            },
            &coins(40, denom),
        )
        .unwrap();
}

#[test]
fn on_alarm() {
    let denom = Usdc::SYMBOL;

    let lender = Addr::unchecked(USER);

    let mut test_case = TestCase::new(denom);
    test_case.init(&lender, coins(500, denom)).init_oracle(None);

    test_case
        .init_lpp(Some(ContractWrapper::new(
            lpp::contract::execute,
            lpp::contract::instantiate,
            mock_lpp_query,
        )))
        .init_timealarms()
        .init_oracle(Some(ContractWrapper::new(
            oracle::contract::execute,
            oracle::contract::instantiate,
            mock_oracle_query,
        )))
        .init_treasury()
        .init_dispatcher();
    test_case.send_funds(&test_case.timealarms.clone().unwrap(), coins(500, denom));

    assert_eq!(
        Coin::new(0, Nls::SYMBOL),
        test_case
            .app
            .wrap()
            .query_balance(test_case.lpp_addr.clone().unwrap(), Nls::SYMBOL)
            .unwrap()
    );

    let treasury_balance = test_case
        .app
        .wrap()
        .query_all_balances(test_case.treasury_addr.clone().unwrap())
        .unwrap();

    println!("treasury_balance = {:?}", treasury_balance);

    // make a deposit to LPP from lenders address
    let _res = test_case
        .app
        .execute_contract(
            lender.clone(),
            test_case.lpp_addr.clone().unwrap(),
            &lpp::msg::ExecuteMsg::Deposit {},
            &coins(100, denom),
        )
        .unwrap();

    // call dispatcher on alarm
    let res = test_case
        .app
        .execute_contract(
            test_case.timealarms.unwrap(),
            test_case.dispatcher_addr.clone().unwrap(),
            &rewards_dispatcher::msg::ExecuteMsg::TimeAlarm {
                time: test_case.app.block_info().time,
            },
            &[],
        )
        .unwrap();

    // ensure the attributes were relayed from the sub-message
<<<<<<< HEAD
    assert_eq!(7, res.events.len(), "{:?}", res.events);
=======
    assert_eq!(9, res.events.len(), "{:?}", res.events);
>>>>>>> f45648ca

    let dispatcher_exec = &res.events[0];
    assert_eq!(dispatcher_exec.ty.as_str(), "execute");
    assert_eq!(
        dispatcher_exec.attributes,
        [("_contract_addr", test_case.dispatcher_addr.clone().unwrap())]
    );
    let treasury_exec = &res.events[1];
    assert_eq!(treasury_exec.ty.as_str(), "wasm-tr-rewards");
    assert_eq!(
        treasury_exec.attributes,
        [
            (
                "_contract_addr",
                test_case.dispatcher_addr.clone().unwrap().to_string()
            ),
            ("rewards-amount-amount", String::from("24")),
            ("rewards-amount-symbol", String::from(Nls::SYMBOL)),
            ("rewards-amount-amount", String::from("3")),
            ("rewards-amount-symbol", String::from(Usdc::SYMBOL)),
            ("height", test_case.app.block_info().height.to_string()),
            // ("idx", 0.to_string()),
            ("to", test_case.lpp_addr.as_ref().unwrap().to_string()),
            ("at", test_case.app.block_info().time.nanos().to_string()),
        ]
    );
    let treasury_exec = &res.events[2];
    assert_eq!(treasury_exec.ty.as_str(), "execute");
    assert_eq!(
        treasury_exec.attributes,
        [("_contract_addr", &test_case.treasury_addr.clone().unwrap())]
    );
    let treasury_wasm = &res.events[3];
    assert_eq!(treasury_wasm.ty.as_str(), "wasm");
    assert_eq!(
        treasury_wasm.attributes,
        [
            (
                "_contract_addr",
                test_case.treasury_addr.clone().unwrap().to_string()
            ),
            ("method", "try_send_rewards".to_string())
        ]
    );

    let treasury_exec = &res.events[4];
    assert_eq!(treasury_exec.ty.as_str(), "transfer");
    assert_eq!(
        treasury_exec.attributes,
        [
            (
                "recipient",
                &test_case.dispatcher_addr.clone().unwrap().to_string()
            ),
            (
                "sender",
                &test_case.treasury_addr.clone().unwrap().to_string()
            ),
            ("amount", &format!("24{}", NATIVE_DENOM))
        ]
    );

    let treasury_exec = &res.events[5];
    assert_eq!(treasury_exec.ty.as_str(), "execute");
    assert_eq!(
        treasury_exec.attributes,
        [("_contract_addr", &test_case.lpp_addr.clone().unwrap())]
    );
    let treasury_exec = &res.events[6];
    assert_eq!(treasury_exec.ty.as_str(), "wasm");
    assert_eq!(
        treasury_exec.attributes,
        [
            (
                "_contract_addr",
                test_case.lpp_addr.clone().unwrap().to_string()
            ),
            ("method", "try_distribute_rewards".to_string())
        ]
    );

    assert_eq!(
        Coin::new(24, NATIVE_DENOM),
        test_case
            .app
            .wrap()
            .query_balance(test_case.lpp_addr.clone().unwrap(), NATIVE_DENOM)
            .unwrap()
    );

    //query calculated reward for the lender
    let resp: lpp::msg::RewardsResponse = test_case
        .app
        .wrap()
        .query_wasm_smart(
            test_case.lpp_addr.clone().unwrap(),
            &lpp::msg::QueryMsg::Rewards { address: lender },
        )
        .unwrap();

    println!("LPP rewards {:?}", resp);
}

#[test]
#[should_panic(expected = "Unauthorized")]
fn test_config_unauthorized() {
    let denom = Usdc::SYMBOL;
    let user_addr = Addr::unchecked(USER);
    let mut test_case = TestCase::new(denom);
    test_case
        .init(&user_addr, coins(500, denom))
        .init_lpp(None)
        .init_treasury()
        .init_timealarms()
        .init_oracle(None)
        .init_dispatcher();

    let resp: rewards_dispatcher::msg::ConfigResponse = test_case
        .app
        .wrap()
        .query_wasm_smart(
            test_case.dispatcher_addr.clone().unwrap(),
            &rewards_dispatcher::msg::QueryMsg::Config {},
        )
        .unwrap();

    assert_eq!(10, resp.cadence_hours);

    let _res = test_case
        .app
        .execute_contract(
            user_addr,
            test_case.dispatcher_addr.clone().unwrap(),
            &rewards_dispatcher::msg::ExecuteMsg::Config { cadence_hours: 30 },
            &coins(40, denom),
        )
        .unwrap();
}

#[test]
fn test_config() {
    let denom = Usdc::SYMBOL;
    let user_addr = Addr::unchecked(ADMIN);
    let mut test_case = TestCase::new(denom);
    test_case
        .init(&user_addr, coins(500, denom))
        .init_lpp(None)
        .init_treasury()
        .init_timealarms()
        .init_oracle(None)
        .init_dispatcher();

    let resp: rewards_dispatcher::msg::ConfigResponse = test_case
        .app
        .wrap()
        .query_wasm_smart(
            test_case.dispatcher_addr.clone().unwrap(),
            &rewards_dispatcher::msg::QueryMsg::Config {},
        )
        .unwrap();

    assert_eq!(10, resp.cadence_hours);

    let _res = test_case
        .app
        .execute_contract(
            user_addr,
            test_case.dispatcher_addr.clone().unwrap(),
            &rewards_dispatcher::msg::ExecuteMsg::Config { cadence_hours: 30 },
            &coins(40, denom),
        )
        .unwrap();
    let resp: rewards_dispatcher::msg::ConfigResponse = test_case
        .app
        .wrap()
        .query_wasm_smart(
            test_case.dispatcher_addr.clone().unwrap(),
            &rewards_dispatcher::msg::QueryMsg::Config {},
        )
        .unwrap();

    assert_eq!(30, resp.cadence_hours);
}

// TODO: moved from contract tests, should be implemented as integration test
// #[test]
// fn dispatch_with_valid_period() {
//     // let lpp_stub = LppLocalStubUnreachable {};

//     let native_denom = Nls::SYMBOL;
//     let mut deps = mock_dependencies_with_balance(&coins(20, native_denom));
//     do_instantiate(deps.as_mut());

//     let mut env = mock_env();
//     env.block = BlockInfo {
//         height: 12_345,
//         time: env.block.time + Duration::from_days(100),
//         chain_id: "cosmos-testnet-14002".to_string(),
//     };

//     let alarm_msg = ExecuteMsg::Alarm {
//         time: env.block.time,
//     };

//     let res = execute(
//         deps.as_mut(),
//         env.clone(),
//         mock_info("timealarms", &[]),
//         alarm_msg,
//     )
//     .unwrap();
//     assert_eq!(res.messages.len(), 3);
//     assert_eq!(
//         res.messages,
//         vec![
//             SubMsg::new(WasmMsg::Execute {
//                 contract_addr: "treasury".to_string(),
//                 msg: to_binary(&treasury::msg::ExecuteMsg::SendRewards {
//                     amount: Coin::<Nls>::new(44386002),
//                 })
//                 .unwrap(),
//                 funds: vec![],
//             }),
//             SubMsg::new(WasmMsg::Execute {
//                 contract_addr: "lpp".to_string(),
//                 msg: to_binary(&lpp::msg::ExecuteMsg::DistributeRewards {}).unwrap(),
//                 funds: coins(44386002, native_denom),
//             }),
//             SubMsg::new(WasmMsg::Execute {
//                 contract_addr: "timealarms".to_string(),
//                 msg: to_binary(&timealarms::msg::ExecuteMsg::AddAlarm {
//                     time: env.block.time.plus_seconds(10 * 60 * 60),
//                 })
//                 .unwrap(),
//                 funds: vec![],
//             })
//         ]
//     );
// }<|MERGE_RESOLUTION|>--- conflicted
+++ resolved
@@ -107,11 +107,7 @@
         .unwrap();
 
     // ensure the attributes were relayed from the sub-message
-<<<<<<< HEAD
-    assert_eq!(7, res.events.len(), "{:?}", res.events);
-=======
-    assert_eq!(9, res.events.len(), "{:?}", res.events);
->>>>>>> f45648ca
+    assert_eq!(8, res.events.len(), "{:?}", res.events);
 
     let dispatcher_exec = &res.events[0];
     assert_eq!(dispatcher_exec.ty.as_str(), "execute");
