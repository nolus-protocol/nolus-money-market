use currency::{lpn::Usdc, Currency};
use finance::{
    coin::{Amount, Coin},
    duration::Duration,
    zero::Zero as _,
};
use platform::bank;
use sdk::{
    cosmwasm_ext::CustomMsg,
    cosmwasm_std::{from_binary, Addr, Event},
    cw_multi_test::AppResponse,
};
use timealarms::msg::DispatchAlarmsResponse;

use crate::common::{
    cwcoin,
    test_case::{BlankBuilder as TestCaseBuilder, TestCase, WrappedResponse},
    Native, ADMIN, USER,
};

#[test]
fn on_alarm_from_unknown() {
    type Lpn = Usdc;
    let user_addr: Addr = Addr::unchecked(USER);

    let mut test_case: TestCase<_, _, _, _, _, _, _> = TestCaseBuilder::<Lpn>::new()
        .init_treasury_without_dispatcher()
        .init_time_alarms()
        .init_oracle(None)
        .init_profit(2)
        .into_generic();

    test_case.send_funds_from_admin(user_addr.clone(), &[cwcoin::<Lpn, _>(500)]);

    let treasury_balance = test_case
        .app
        .query()
        .query_all_balances(test_case.address_book.treasury().clone())
        .unwrap();

    _ = test_case
        .app
        .execute(
            user_addr,
            test_case.address_book.profit().clone(),
            &profit::msg::ExecuteMsg::TimeAlarm {},
            &[cwcoin::<Lpn, _>(40)],
        )
        .unwrap_err();

    //assert that no transfer is made to treasury
    assert_eq!(
        treasury_balance,
        test_case
            .app
            .query()
            .query_all_balances(test_case.address_book.treasury().clone())
            .unwrap()
    );
}

#[test]
fn on_alarm_zero_balance() {
    type Lpn = Usdc;
    let time_oracle_addr = Addr::unchecked("time");

    let mut test_case: TestCase<_, _, _, _, _, _, _> = TestCaseBuilder::<Lpn>::new()
        .init_treasury_without_dispatcher()
        .init_time_alarms()
        .init_oracle(None)
        .init_profit(2)
        .into_generic();

    test_case.send_funds_from_admin(time_oracle_addr, &[cwcoin::<Lpn, _>(500)]);

    () = test_case
        .app
        .execute(
            test_case.address_book.time_alarms().clone(),
            test_case.address_book.profit().clone(),
            &profit::msg::ExecuteMsg::TimeAlarm {},
            &[],
        )
        .unwrap()
        .clear_result()
        .unwrap_response();
}

#[test]
fn on_alarm_native_only_transfer() {
    type Lpn = Usdc;

    let mut test_case: TestCase<_, _, _, _, _, _, _> = TestCaseBuilder::<Lpn>::new()
        .init_treasury_without_dispatcher()
        .init_time_alarms()
        .init_oracle(None)
        .init_profit(2)
        .into_generic();

    let init_balance_nls = bank::balance::<Native>(
        &test_case.address_book.treasury().clone(),
        &test_case.app.query(),
    )
    .unwrap();
    let init_balance_lpn = bank::balance::<Lpn>(
        &test_case.address_book.treasury().clone(),
        &test_case.app.query(),
    )
    .unwrap();
    let profit = Coin::<Native>::from(1000);
    let sent_profit = profit - ::profit::profit::Profit::IBC_FEE_RESERVE;

    //send tokens to the profit contract
    test_case.send_funds_from_admin(
        test_case.address_book.profit().clone(),
        &[cwcoin::<Native, _>(profit)],
    );

    assert_eq!(
        bank::balance::<Lpn>(test_case.address_book.profit(), &test_case.app.query()).unwrap(),
        Coin::ZERO,
    );

    let response = test_case
        .app
        .execute(
            test_case.address_book.time_alarms().clone(),
            test_case.address_book.profit().clone(),
            &profit::msg::ExecuteMsg::TimeAlarm {},
            &[],
        )
        .unwrap()
        .unwrap_response();

    // ensure the attributes were relayed from the sub-message
    assert_eq!(response.events.len(), 4, "{:?}", response.events);

    let profit_exec = &response.events[0];
    assert_eq!(profit_exec.ty.as_str(), "execute");
    assert_eq!(
        profit_exec.attributes,
        [("_contract_addr", test_case.address_book.profit().as_str())]
    );

    let profit_exec = &response.events[1];
    assert_eq!(profit_exec.ty.as_str(), "wasm-tr-profit");
    assert_eq!(
        profit_exec.attributes,
        [
            ("_contract_addr", test_case.address_book.profit().as_str()),
            ("height", &test_case.app.block_info().height.to_string()),
            ("at", &test_case.app.block_info().time.nanos().to_string()),
            ("idx", "0"),
            (
                "profit-amount-amount",
                &Amount::from(sent_profit).to_string()
            ),
            ("profit-amount-symbol", Native::TICKER)
        ]
    );

    let profit_exec = &response.events[2];
    assert_eq!(profit_exec.ty.as_str(), "transfer");
    assert_eq!(
        profit_exec.attributes,
        [
            ("recipient", test_case.address_book.treasury().as_str()),
            ("sender", test_case.address_book.profit().as_str()),
            (
                "amount",
                &format!("{}{}", Amount::from(sent_profit), Native::BANK_SYMBOL)
            )
        ]
    );

    let profit_exec = &response.events[3];
    assert_eq!(profit_exec.ty.as_str(), "execute");
    assert_eq!(
        profit_exec.attributes,
        [("_contract_addr", test_case.address_book.time_alarms())]
    );

    assert_eq!(
<<<<<<< HEAD
        bank::balance::<Native>(test_case.address_book.treasury(), &test_case.app.query()).unwrap(),
        init_balance_nls + profit,
=======
        bank::balance::<Native>(test_case.address_book.treasury(), &test_case.app.wrap()).unwrap(),
        init_balance_nls + sent_profit,
>>>>>>> a4152376
    );

    assert_eq!(
        bank::balance::<Lpn>(test_case.address_book.profit(), &test_case.app.query()).unwrap(),
        Coin::ZERO,
    );

    assert_eq!(
        bank::balance::<Lpn>(test_case.address_book.treasury(), &test_case.app.query()).unwrap(),
        init_balance_lpn,
    );
}

#[test]
fn on_alarm_foreign_only_transfer() {
    type Lpn = Usdc;

    let mut test_case: TestCase<_, _, _, _, _, _, _> = TestCaseBuilder::<Lpn>::new()
        .init_treasury_without_dispatcher()
        .init_time_alarms()
        .init_oracle(None)
        .init_profit(2)
        .into_generic();

    let profit_lpn = Coin::<Lpn>::from(100);

    //send tokens to the profit contract
    test_case.send_funds_from_admin(
        test_case.address_book.profit().clone(),
        &[cwcoin::<Lpn, _>(profit_lpn)],
    );

    assert_eq!(
        bank::balance::<Lpn>(test_case.address_book.profit(), &test_case.app.query()).unwrap(),
        profit_lpn,
    );

    let mut response: WrappedResponse<'_, AppResponse> = test_case
        .app
        .execute(
            test_case.address_book.time_alarms().clone(),
            test_case.address_book.profit().clone(),
            &profit::msg::ExecuteMsg::TimeAlarm {},
            &[],
        )
        .unwrap();

    {
        let message: CustomMsg = response
            .receiver()
            .try_recv()
            .expect("Expected IBC transfer message!");

        assert!(matches!(message, CustomMsg::IbcTransfer { .. }));
    }

    let response: AppResponse = response.unwrap_response();

    // ensure the attributes were relayed from the sub-message
    assert_eq!(
        response.events.as_slice(),
        &[Event::new("execute").add_attribute("_contract_addr", test_case.address_book.profit())]
    );
}

#[test]
fn on_alarm_native_and_foreign_transfer() {
    type Lpn = Usdc;

    let mut test_case: TestCase<_, _, _, _, _, _, _> = TestCaseBuilder::<Lpn>::new()
        .init_treasury_without_dispatcher()
        .init_time_alarms()
        .init_oracle(None)
        .init_profit(2)
        .into_generic();

    let profit_nls = Coin::<Native>::from(100);
    let profit_lpn = Coin::<Lpn>::from(100);

    //send tokens to the profit contract
    test_case.send_funds_from_admin(
        test_case.address_book.profit().clone(),
        &[
            cwcoin::<Native, Coin<Native>>(profit_nls),
            cwcoin::<Lpn, Coin<Lpn>>(profit_lpn),
        ],
    );

    assert_eq!(
        bank::balance::<Native>(test_case.address_book.profit(), &test_case.app.query()).unwrap(),
        profit_nls,
    );

    assert_eq!(
        bank::balance::<Lpn>(test_case.address_book.profit(), &test_case.app.query()).unwrap(),
        profit_lpn,
    );

    let mut response: WrappedResponse<'_, AppResponse> = test_case
        .app
        .execute(
            test_case.address_book.time_alarms().clone(),
            test_case.address_book.profit().clone(),
            &profit::msg::ExecuteMsg::TimeAlarm {},
            &[],
        )
        .unwrap();

    {
        let message: CustomMsg = response
            .receiver()
            .try_recv()
            .expect("Expected IBC transfer message!");

        assert!(matches!(message, CustomMsg::IbcTransfer { .. }));
    }

    let response: AppResponse = response.unwrap_response();

    // ensure the attributes were relayed from the sub-message
    assert_eq!(
        response.events.as_slice(),
        &[Event::new("execute").add_attribute("_contract_addr", test_case.address_book.profit())]
    );
}

#[test]
fn integration_with_time_alarms() {
    type Lpn = Usdc;
    const CADENCE_HOURS: u16 = 2;

    let mut test_case: TestCase<_, _, _, _, _, _, _> = TestCaseBuilder::<Lpn>::new()
        .init_treasury_without_dispatcher()
        .init_time_alarms()
        .init_oracle(None)
        .init_profit(CADENCE_HOURS)
        .into_generic();

    test_case
        .app
        .time_shift(Duration::from_hours(CADENCE_HOURS) + Duration::from_secs(1));

    test_case.send_funds_from_admin(
        test_case.address_book.profit().clone(),
        &[cwcoin::<Native, _>(500)],
    );

    assert!(!test_case
        .app
        .query()
        .query_balance(test_case.address_book.profit().clone(), Native::BANK_SYMBOL)
        .unwrap()
        .amount
        .is_zero());

    let resp = test_case
        .app
        .execute(
            Addr::unchecked(ADMIN),
            test_case.address_book.time_alarms().clone(),
            &timealarms::msg::ExecuteMsg::DispatchAlarms { max_count: 10 },
            &[],
        )
        .unwrap()
        .unwrap_response();

    assert_eq!(
        from_binary(&resp.data.clone().unwrap()),
        Ok(DispatchAlarmsResponse(1))
    );

    resp.assert_event(&Event::new("wasm-time-alarm").add_attribute("delivered", "success"));

<<<<<<< HEAD
    assert!(test_case
        .app
        .query()
        .query_balance(test_case.address_book.profit().clone(), Native::BANK_SYMBOL)
        .unwrap()
        .amount
        .is_zero());
=======
    assert_eq!(
        test_case
            .app
            .wrap()
            .query_balance(test_case.address_book.profit().clone(), Native::BANK_SYMBOL)
            .unwrap()
            .amount
            .u128(),
        ::profit::profit::Profit::IBC_FEE_RESERVE.into(),
    );
>>>>>>> a4152376
}<|MERGE_RESOLUTION|>--- conflicted
+++ resolved
@@ -181,13 +181,8 @@
     );
 
     assert_eq!(
-<<<<<<< HEAD
         bank::balance::<Native>(test_case.address_book.treasury(), &test_case.app.query()).unwrap(),
-        init_balance_nls + profit,
-=======
-        bank::balance::<Native>(test_case.address_book.treasury(), &test_case.app.wrap()).unwrap(),
         init_balance_nls + sent_profit,
->>>>>>> a4152376
     );
 
     assert_eq!(
@@ -361,24 +356,14 @@
 
     resp.assert_event(&Event::new("wasm-time-alarm").add_attribute("delivered", "success"));
 
-<<<<<<< HEAD
-    assert!(test_case
-        .app
-        .query()
-        .query_balance(test_case.address_book.profit().clone(), Native::BANK_SYMBOL)
-        .unwrap()
-        .amount
-        .is_zero());
-=======
     assert_eq!(
         test_case
             .app
-            .wrap()
+            .query()
             .query_balance(test_case.address_book.profit().clone(), Native::BANK_SYMBOL)
             .unwrap()
             .amount
             .u128(),
         ::profit::profit::Profit::IBC_FEE_RESERVE.into(),
     );
->>>>>>> a4152376
 }