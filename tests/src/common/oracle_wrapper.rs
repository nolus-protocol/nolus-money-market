--- conflicted
+++ resolved
@@ -1,23 +1,15 @@
-<<<<<<< HEAD
 use cosmwasm_std::{Addr, Binary, coins, Deps, Env, StdError, StdResult, to_binary};
 use cw_multi_test::Executor;
 
-use finance::currency::{Currency, Usdc};
-use marketprice::storage::Price;
-=======
-use cosmwasm_std::{to_binary, Addr, Binary, Deps, Env};
-use cw_multi_test::{App, Executor};
-
 use finance::{
     coin::Coin,
-    currency::{Nls, Usdc},
-    price::{self, PriceDTO},
+    currency::{Currency, Nls, Usdc},
+    price::{total_of, PriceDTO},
 };
->>>>>>> 7859772e
 use oracle::{
     contract::{execute, instantiate, query, reply},
-    msg::{ExecuteMsg, InstantiateMsg, QueryMsg},
     ContractError,
+    msg::{ExecuteMsg, InstantiateMsg, QueryMsg}
 };
 
 use crate::common::{ContractWrapper, MockApp};
@@ -73,16 +65,12 @@
 
 impl Default for MarketOracleWrapper {
     fn default() -> Self {
-<<<<<<< HEAD
         let contract = ContractWrapper::new(
             execute,
             instantiate,
             query,
         )
             .with_reply(reply);
-=======
-        let contract = ContractWrapper::new(execute, instantiate, query).with_reply(reply);
->>>>>>> 7859772e
 
         Self {
             contract_wrapper: Box::new(contract),
@@ -91,12 +79,11 @@
 }
 
 pub fn mock_oracle_query(deps: Deps, env: Env, msg: QueryMsg) -> Result<Binary, ContractError> {
-    let price = price::total_of(Coin::<Nls>::new(123456789)).is(Coin::<Usdc>::new(100000000));
+    let price = total_of(Coin::<Nls>::new(123456789))
+        .is(Coin::<Usdc>::new(100000000));
     let res = match msg {
-        QueryMsg::PriceFor { denoms: _ } => to_binary(&oracle::msg::PriceResponse {
-            price: PriceDTO::try_from(price).unwrap(),
-        }),
-        QueryMsg::Price { denom: _ } => to_binary(&oracle::msg::PriceResponse {
+        QueryMsg::PriceFor { denoms: _ }
+        | QueryMsg::Price { denom: _ } => to_binary(&oracle::msg::PriceResponse {
             price: PriceDTO::try_from(price).unwrap(),
         }),
         _ => Ok(query(deps, env, msg)?),
