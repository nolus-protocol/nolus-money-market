use serde::{de::DeserializeOwned, Serialize};

use currency::{
<<<<<<< HEAD
    self, AnyVisitor, AnyVisitorResult, Currency, GroupVisit, SymbolOwned, SymbolSlice,
    TickerMatcher,
=======
    self, AnyVisitor, AnyVisitorResult, Currency, GroupVisit, SymbolOwned, SymbolSlice, Tickers,
>>>>>>> 55256393
};
use finance::price::{
    dto::{with_price, WithPrice},
    Price,
};
use sdk::{
    cosmwasm_std::{Addr, Storage, Timestamp},
    cw_storage_plus::Map,
};

use crate::{config::Config, error::PriceFeedsError, feed::PriceFeed, CurrencyGroup, SpotPrice};

pub type PriceFeedBin = Vec<u8>;
pub struct PriceFeeds<'m> {
    storage: Map<'m, (SymbolOwned, SymbolOwned), PriceFeedBin>,
    config: Config,
}

impl<'m> PriceFeeds<'m> {
    pub const fn new(namespace: &'m str, config: Config) -> Self {
        Self {
            storage: Map::new(namespace),
            config,
        }
    }

    pub fn feed(
        &self,
        storage: &mut dyn Storage,
        at: Timestamp,
        sender_raw: &Addr,
        prices: &[SpotPrice],
    ) -> Result<(), PriceFeedsError> {
        for price in prices {
            self.storage.update(
                storage,
                (
                    price.base().ticker().to_string(),
                    price.quote().ticker().to_string(),
                ),
                |feed: Option<PriceFeedBin>| -> Result<PriceFeedBin, PriceFeedsError> {
                    add_observation(
                        feed,
                        sender_raw,
                        at,
                        price,
                        self.config.feed_valid_since(at),
                    )
                },
            )?;
        }

        Ok(())
    }

    pub fn price<'a, QuoteC, Iter>(
        &'m self,
        storage: &'a dyn Storage,
        at: Timestamp,
        total_feeders: usize,
        leaf_to_root: Iter,
    ) -> Result<SpotPrice, PriceFeedsError>
    where
        'm: 'a,
        QuoteC: Currency + DeserializeOwned,
        Iter: Iterator<Item = &'a SymbolSlice> + DoubleEndedIterator,
    {
        let mut root_to_leaf = leaf_to_root.rev();
        let _root = root_to_leaf.next();
        debug_assert_eq!(_root, Some(QuoteC::TICKER));
        PriceCollect::do_collect(
            root_to_leaf,
            self,
            storage,
            at,
            total_feeders,
            Price::<QuoteC, QuoteC>::identity(),
        )
    }

    pub fn price_of_feed<C, QuoteC>(
        &self,
        storage: &dyn Storage,
        at: Timestamp,
        total_feeders: usize,
    ) -> Result<Price<C, QuoteC>, PriceFeedsError>
    where
        C: Currency + DeserializeOwned,
        QuoteC: Currency + DeserializeOwned,
    {
        let feed_bin = self
            .storage
            .may_load(storage, (C::TICKER.into(), QuoteC::TICKER.into()))?;
        load_feed(feed_bin).and_then(|feed| feed.calc_price(&self.config, at, total_feeders))
    }
}

fn load_feed<BaseC, QuoteC>(
    feed_bin: Option<PriceFeedBin>,
) -> Result<PriceFeed<BaseC, QuoteC>, PriceFeedsError>
where
    BaseC: Currency + DeserializeOwned,
    QuoteC: Currency + DeserializeOwned,
{
    feed_bin.map_or_else(
        || Ok(PriceFeed::<BaseC, QuoteC>::default()),
        |bin| postcard::from_bytes(&bin).map_err(Into::into),
    )
}
struct PriceCollect<'a, Iter, BaseC, QuoteC>
where
    Iter: Iterator<Item = &'a SymbolSlice>,
    BaseC: Currency,
    QuoteC: Currency,
{
    currency_path: Iter,
    feeds: &'a PriceFeeds<'a>,
    storage: &'a dyn Storage,
    at: Timestamp,
    total_feeders: usize,
    price: Price<BaseC, QuoteC>,
}
impl<'a, Iter, BaseC, QuoteC> PriceCollect<'a, Iter, BaseC, QuoteC>
where
    Iter: Iterator<Item = &'a SymbolSlice>,
    BaseC: Currency + DeserializeOwned,
    QuoteC: Currency,
{
    fn do_collect(
        mut currency_path: Iter,
        feeds: &'a PriceFeeds<'a>,
        storage: &'a dyn Storage,
        at: Timestamp,
        total_feeders: usize,
        price: Price<BaseC, QuoteC>,
    ) -> Result<SpotPrice, PriceFeedsError> {
        if let Some(next_currency) = currency_path.next() {
            let next_collect = PriceCollect {
                currency_path,
                feeds,
                storage,
                at,
                total_feeders,
                price,
            };
            Tickers.visit_any::<CurrencyGroup, _>(next_currency, next_collect)
        } else {
            Ok(price.into())
        }
    }
}
impl<'a, Iter, QuoteC, QuoteQuoteC> AnyVisitor for PriceCollect<'a, Iter, QuoteC, QuoteQuoteC>
where
    Iter: Iterator<Item = &'a SymbolSlice>,
    QuoteC: Currency + DeserializeOwned,
    QuoteQuoteC: Currency,
{
    type Output = SpotPrice;
    type Error = PriceFeedsError;

    fn on<C>(self) -> AnyVisitorResult<Self>
    where
        C: Currency + Serialize + DeserializeOwned,
    {
        let next_price =
            self.feeds
                .price_of_feed::<C, _>(self.storage, self.at, self.total_feeders)?;
        let total_price = next_price * self.price;
        PriceCollect::do_collect(
            self.currency_path,
            self.feeds,
            self.storage,
            self.at,
            self.total_feeders,
            total_price,
        )
    }
}

fn add_observation(
    feed_bin: Option<PriceFeedBin>,
    from: &Addr,
    at: Timestamp,
    price: &SpotPrice,
    valid_since: Timestamp,
) -> Result<PriceFeedBin, PriceFeedsError> {
    debug_assert!(valid_since < at);
    struct AddObservation<'a> {
        feed_bin: Option<PriceFeedBin>,
        from: &'a Addr,
        at: Timestamp,
        valid_since: Timestamp,
    }

    impl<'a> WithPrice for AddObservation<'a> {
        type Output = PriceFeedBin;
        type Error = PriceFeedsError;

        fn exec<C, QuoteC>(self, price: Price<C, QuoteC>) -> Result<Self::Output, Self::Error>
        where
            C: Currency + Serialize + DeserializeOwned,
            QuoteC: Currency + Serialize + DeserializeOwned,
        {
            load_feed(self.feed_bin).and_then(|feed| {
                let feed =
                    feed.add_observation(self.from.clone(), self.at, price, self.valid_since);
                postcard::to_allocvec(&feed).map_err(Into::into)
            })
        }
    }
    with_price::execute(
        price,
        AddObservation {
            feed_bin,
            from,
            at,
            valid_since,
        },
    )
}

#[cfg(test)]
mod test {
    use currency::{
        lease::{Atom, Cro, Osmo, Stars, Wbtc},
        lpn::Usdc,
        Currency,
    };
    use finance::{
        coin::Coin,
        duration::Duration,
        percent::Percent,
        price::{self, Price},
    };
    use sdk::cosmwasm_std::{Addr, MemoryStorage, Timestamp};

    use crate::{error::PriceFeedsError, market_price::Config, SpotPrice};

    use super::PriceFeeds;

    const FEEDS_NAMESPACE: &str = "feeds";
    const FEEDER: &str = "0xifeege";
    const TOTAL_FEEDERS: usize = 1;
    const FEED_VALIDITY: Duration = Duration::from_secs(30);
    const SAMPLE_PERIOD_SECS: Duration = Duration::from_secs(5);
    const SAMPLES_NUMBER: u16 = 6;
    const DISCOUNTING_FACTOR: Percent = Percent::from_permille(750);

    const NOW: Timestamp = Timestamp::from_seconds(FEED_VALIDITY.secs() * 2);

    #[test]
    fn no_feed() {
        let feeds = PriceFeeds::new(FEEDS_NAMESPACE, config());
        let storage = MemoryStorage::new();

        assert_eq!(
            Ok(Price::<Atom, Atom>::identity().into()),
            feeds.price::<Atom, _>(&storage, NOW, TOTAL_FEEDERS, [Atom::TICKER].into_iter())
        );

        assert_eq!(
            Err(PriceFeedsError::NoPrice()),
            feeds.price::<Atom, _>(
                &storage,
                NOW,
                TOTAL_FEEDERS,
                [Wbtc::TICKER, Atom::TICKER].into_iter()
            )
        );
    }

    #[test]
    fn feed_pair() {
        let feeds = PriceFeeds::new(FEEDS_NAMESPACE, config());
        let mut storage = MemoryStorage::new();
        let new_price: SpotPrice = price::total_of(Coin::<Wbtc>::new(1))
            .is(Coin::<Usdc>::new(18500))
            .into();

        feeds
            .feed(
                &mut storage,
                NOW,
                &Addr::unchecked(FEEDER),
                &[new_price.clone()],
            )
            .unwrap();

        assert_eq!(
            Err(PriceFeedsError::NoPrice()),
            feeds.price::<Atom, _>(
                &storage,
                NOW,
                TOTAL_FEEDERS,
                [Wbtc::TICKER, Atom::TICKER].into_iter()
            )
        );
        assert_eq!(
            Ok(new_price),
            feeds.price::<Usdc, _>(
                &storage,
                NOW,
                TOTAL_FEEDERS,
                [Wbtc::TICKER, Usdc::TICKER].into_iter()
            )
        );
    }

    #[test]
    fn feed_pairs() {
        let feeds = PriceFeeds::new(FEEDS_NAMESPACE, config());
        let mut storage = MemoryStorage::new();
        let new_price12 = price::total_of(Coin::<Wbtc>::new(1)).is(Coin::<Osmo>::new(2));
        let new_price23 = price::total_of(Coin::<Osmo>::new(1)).is(Coin::<Usdc>::new(3));
        let new_price24 = price::total_of(Coin::<Osmo>::new(1)).is(Coin::<Stars>::new(4));

        feeds
            .feed(
                &mut storage,
                NOW,
                &Addr::unchecked(FEEDER),
                &[new_price24.into(), new_price12.into(), new_price23.into()],
            )
            .unwrap();

        assert_eq!(
            Err(PriceFeedsError::NoPrice()),
            feeds.price::<Cro, _>(
                &storage,
                NOW,
                TOTAL_FEEDERS,
                [Wbtc::TICKER, Cro::TICKER].into_iter()
            )
        );
        assert_eq!(
            Ok(new_price12.into()),
            feeds.price::<Osmo, _>(
                &storage,
                NOW,
                TOTAL_FEEDERS,
                [Wbtc::TICKER, Osmo::TICKER].into_iter()
            )
        );
        assert_eq!(
            Ok(new_price23.into()),
            feeds.price::<Usdc, _>(
                &storage,
                NOW,
                TOTAL_FEEDERS,
                [Osmo::TICKER, Usdc::TICKER].into_iter()
            )
        );
        assert_eq!(
            Ok(new_price24.into()),
            feeds.price::<Stars, _>(
                &storage,
                NOW,
                TOTAL_FEEDERS,
                [Osmo::TICKER, Stars::TICKER].into_iter()
            )
        );
        assert_eq!(
            Ok((new_price12 * new_price23).into()),
            feeds.price::<Usdc, _>(
                &storage,
                NOW,
                TOTAL_FEEDERS,
                [Wbtc::TICKER, Osmo::TICKER, Usdc::TICKER].into_iter()
            )
        );
        assert_eq!(
            Ok((new_price12 * new_price24).into()),
            feeds.price::<Stars, _>(
                &storage,
                NOW,
                TOTAL_FEEDERS,
                [Wbtc::TICKER, Osmo::TICKER, Stars::TICKER].into_iter()
            )
        );
    }

    fn config() -> Config {
        Config::new(
            Percent::HUNDRED,
            SAMPLE_PERIOD_SECS,
            SAMPLES_NUMBER,
            DISCOUNTING_FACTOR,
        )
    }
}<|MERGE_RESOLUTION|>--- conflicted
+++ resolved
@@ -1,12 +1,7 @@
 use serde::{de::DeserializeOwned, Serialize};
 
 use currency::{
-<<<<<<< HEAD
-    self, AnyVisitor, AnyVisitorResult, Currency, GroupVisit, SymbolOwned, SymbolSlice,
-    TickerMatcher,
-=======
     self, AnyVisitor, AnyVisitorResult, Currency, GroupVisit, SymbolOwned, SymbolSlice, Tickers,
->>>>>>> 55256393
 };
 use finance::price::{
     dto::{with_price, WithPrice},
