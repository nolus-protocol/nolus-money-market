--- conflicted
+++ resolved
@@ -283,11 +283,6 @@
 
     let price = SpotPrice::try_from(price).unwrap();
 
-<<<<<<< HEAD
     market.feed(deps.storage, ts, &f_address, &[price], MINUTE)?;
-    Ok(())
-=======
-    market.feed(deps.storage, ts, &f_address, vec![price], MINUTE)?;
     Ok(ts)
->>>>>>> 3f475a02
 }