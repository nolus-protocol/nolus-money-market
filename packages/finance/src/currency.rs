use std::{any::TypeId, fmt::Debug};

use serde::{de::DeserializeOwned, Serialize};

pub type Symbol<'a> = &'a str;
pub type SymbolStatic = &'static str;
pub type SymbolOwned = String;

// Not extending Serialize + DeserializeOwbed since the serde derive implementations fail to
// satisfy trait bounds with regards of the lifetimes
// Foe example, https://stackoverflow.com/questions/70774093/generic-type-that-implements-deserializeowned
pub trait Currency: Copy + Ord + Default + Debug + 'static {
    const SYMBOL: SymbolStatic;
}

pub trait Member<G>
where
    G: Group,
{
}

pub trait Group {
    fn resolve<V>(symbol: Symbol, visitor: V) -> Result<V::Output, V::Error>
    where
        V: AnyVisitor<Self>,
        Self: Sized;
}

pub fn equal<C1, C2>() -> bool
where
    C1: 'static,
    C2: 'static,
{
    TypeId::of::<C1>() == TypeId::of::<C2>()
}

pub trait SingleVisitor<C> {
    type Output;
    type Error;

    fn on(self) -> Result<Self::Output, Self::Error>;
    fn on_unknown(self) -> Result<Self::Output, Self::Error>;
}

pub fn visit<C, V>(symbol: Symbol, visitor: V) -> Result<V::Output, V::Error>
where
    V: SingleVisitor<C>,
    C: Currency,
{
    if symbol == C::SYMBOL {
        visitor.on()
    } else {
        visitor.on_unknown()
    }
}

pub trait AnyVisitor<G>
where
    G: Group,
{
    type Output;
    type Error;

    fn on<C>(self) -> Result<Self::Output, Self::Error>
    where
        C: 'static + Currency + Member<G> + Serialize + DeserializeOwned;
    fn on_unknown(self) -> Result<Self::Output, Self::Error>;
}

pub fn visit_any<G, V>(symbol: Symbol, visitor: V) -> Result<V::Output, V::Error>
where
    G: Group,
    V: AnyVisitor<G>,
{
<<<<<<< HEAD
    #[cfg(not(feature = "testing"))]
    {
        let any_visitor = AnyVisitorImpl(visitor);
        visit::<Nls, _>(symbol, any_visitor)
            .or_else(|any_visitor| visit::<Usdc, _>(symbol, any_visitor))
            .unwrap_or_else(|any_visitor| any_visitor.0.on_unknown())
    }

    #[cfg(feature = "testing")]
    {
        let any_visitor = AnyVisitorImpl(visitor);
        visit::<Nls, _>(symbol, any_visitor)
            .or_else(|any_visitor| visit::<Usdc, _>(symbol, any_visitor))
            .or_else(|any_visitor| visit::<TestCurrencyA, _>(symbol, any_visitor))
            .or_else(|any_visitor| visit::<TestCurrencyB, _>(symbol, any_visitor))
            .or_else(|any_visitor| visit::<TestCurrencyC, _>(symbol, any_visitor))
            .or_else(|any_visitor| visit::<TestCurrencyD, _>(symbol, any_visitor))
            .unwrap_or_else(|any_visitor| any_visitor.0.on_unknown())
    }
}

struct AnyVisitorImpl<V>(V);

impl<C, V> SingleVisitor<C> for AnyVisitorImpl<V>
where
    V: AnyVisitor,
    C: 'static + Currency + Serialize + DeserializeOwned,
{
    type Output = Result<<V as AnyVisitor>::Output, <V as AnyVisitor>::Error>;
    type Error = Self;

    fn on(self) -> Result<Self::Output, Self::Error> {
        Ok(self.0.on::<C>())
    }

    fn on_unknown(self) -> Result<Self::Output, Self::Error> {
        Err(self)
    }
=======
    G::resolve(symbol, visitor)
>>>>>>> e387165f
}

#[derive(
    Clone, Copy, PartialEq, Eq, PartialOrd, Ord, Debug, Default, Serialize, Deserialize, JsonSchema,
)]
#[cfg(feature = "testing")]
pub struct TestCurrencyA;
#[cfg(feature = "testing")]
impl Currency for TestCurrencyA {
    const SYMBOL: SymbolStatic = "TestCurrencyA";
}

#[derive(
    Clone, Copy, PartialEq, Eq, PartialOrd, Ord, Debug, Default, Serialize, Deserialize, JsonSchema,
)]
#[cfg(feature = "testing")]
pub struct TestCurrencyB;
#[cfg(feature = "testing")]
impl Currency for TestCurrencyB {
    const SYMBOL: SymbolStatic = "TestCurrencyB";
}

#[derive(
    Clone, Copy, PartialEq, Eq, PartialOrd, Ord, Debug, Default, Serialize, Deserialize, JsonSchema,
)]
#[cfg(feature = "testing")]
pub struct TestCurrencyC;
#[cfg(feature = "testing")]
impl Currency for TestCurrencyC {
    const SYMBOL: SymbolStatic = "TestCurrencyC";
}

#[derive(
    Clone, Copy, PartialEq, Eq, PartialOrd, Ord, Debug, Default, Serialize, Deserialize, JsonSchema,
)]
#[cfg(feature = "testing")]
pub struct TestCurrencyD;
#[cfg(feature = "testing")]
impl Currency for TestCurrencyD {
    const SYMBOL: SymbolStatic = "TestCurrencyD";
}

#[cfg(test)]
mod test {
    use std::marker::PhantomData;

    use crate::{
        currency::{Currency, SingleVisitor},
        test::currency::{Nls, TestCurrencies, Usdc},
    };

    use super::AnyVisitor;

    struct Expect<C>(PhantomData<C>);
    impl<C> Expect<C> {
        fn new() -> Self {
            Self(PhantomData)
        }
    }
    impl<C> AnyVisitor<TestCurrencies> for Expect<C>
    where
        C: 'static,
    {
        type Output = bool;
        type Error = ();

        fn on<Cin>(self) -> Result<Self::Output, Self::Error>
        where
            Cin: 'static,
        {
            assert!(super::equal::<C, Cin>());
            Ok(true)
        }

        fn on_unknown(self) -> Result<Self::Output, Self::Error> {
            unreachable!();
        }
    }
    impl<C> SingleVisitor<C> for Expect<C> {
        type Output = bool;
        type Error = ();

        fn on(self) -> Result<Self::Output, Self::Error> {
            Ok(true)
        }

        fn on_unknown(self) -> Result<Self::Output, Self::Error> {
            unreachable!();
        }
    }

    struct ExpectUnknownCurrency;
    impl AnyVisitor<TestCurrencies> for ExpectUnknownCurrency {
        type Output = bool;
        type Error = ();

        fn on<C>(self) -> Result<Self::Output, Self::Error>
        where
            C: Currency,
        {
            unreachable!();
        }

        fn on_unknown(self) -> Result<Self::Output, Self::Error> {
            Ok(true)
        }
    }

    impl<C> SingleVisitor<C> for ExpectUnknownCurrency {
        type Output = bool;
        type Error = ();

        fn on(self) -> Result<Self::Output, Self::Error> {
            unreachable!();
        }

        fn on_unknown(self) -> Result<Self::Output, Self::Error> {
            Ok(true)
        }
    }
    #[test]
    fn visit_any() {
        let v_usdc = Expect::<Usdc>::new();
        assert_eq!(Ok(true), super::visit_any(Usdc::SYMBOL, v_usdc));

        let v_nls = Expect::<Nls>::new();
        assert_eq!(Ok(true), super::visit_any(Nls::SYMBOL, v_nls));
    }

    #[test]
    fn visit_any_unexpected() {
        assert_eq!(
            Ok(true),
            super::visit_any("my_fancy_coin", ExpectUnknownCurrency)
        );
    }

    #[test]
    fn visit_one() {
        let v_usdc = Expect::<Usdc>::new();
        assert_eq!(Ok(true), super::visit(Usdc::SYMBOL, v_usdc));

        let v_nls = Expect::<Nls>::new();
        assert_eq!(Ok(true), super::visit(Nls::SYMBOL, v_nls));
    }

    #[test]
    fn visit_one_unexpected() {
        assert_eq!(
            Ok(true),
            super::visit::<Nls, _>("my_fancy_coin", ExpectUnknownCurrency)
        );
    }
}<|MERGE_RESOLUTION|>--- conflicted
+++ resolved
@@ -72,88 +72,7 @@
     G: Group,
     V: AnyVisitor<G>,
 {
-<<<<<<< HEAD
-    #[cfg(not(feature = "testing"))]
-    {
-        let any_visitor = AnyVisitorImpl(visitor);
-        visit::<Nls, _>(symbol, any_visitor)
-            .or_else(|any_visitor| visit::<Usdc, _>(symbol, any_visitor))
-            .unwrap_or_else(|any_visitor| any_visitor.0.on_unknown())
-    }
-
-    #[cfg(feature = "testing")]
-    {
-        let any_visitor = AnyVisitorImpl(visitor);
-        visit::<Nls, _>(symbol, any_visitor)
-            .or_else(|any_visitor| visit::<Usdc, _>(symbol, any_visitor))
-            .or_else(|any_visitor| visit::<TestCurrencyA, _>(symbol, any_visitor))
-            .or_else(|any_visitor| visit::<TestCurrencyB, _>(symbol, any_visitor))
-            .or_else(|any_visitor| visit::<TestCurrencyC, _>(symbol, any_visitor))
-            .or_else(|any_visitor| visit::<TestCurrencyD, _>(symbol, any_visitor))
-            .unwrap_or_else(|any_visitor| any_visitor.0.on_unknown())
-    }
-}
-
-struct AnyVisitorImpl<V>(V);
-
-impl<C, V> SingleVisitor<C> for AnyVisitorImpl<V>
-where
-    V: AnyVisitor,
-    C: 'static + Currency + Serialize + DeserializeOwned,
-{
-    type Output = Result<<V as AnyVisitor>::Output, <V as AnyVisitor>::Error>;
-    type Error = Self;
-
-    fn on(self) -> Result<Self::Output, Self::Error> {
-        Ok(self.0.on::<C>())
-    }
-
-    fn on_unknown(self) -> Result<Self::Output, Self::Error> {
-        Err(self)
-    }
-=======
     G::resolve(symbol, visitor)
->>>>>>> e387165f
-}
-
-#[derive(
-    Clone, Copy, PartialEq, Eq, PartialOrd, Ord, Debug, Default, Serialize, Deserialize, JsonSchema,
-)]
-#[cfg(feature = "testing")]
-pub struct TestCurrencyA;
-#[cfg(feature = "testing")]
-impl Currency for TestCurrencyA {
-    const SYMBOL: SymbolStatic = "TestCurrencyA";
-}
-
-#[derive(
-    Clone, Copy, PartialEq, Eq, PartialOrd, Ord, Debug, Default, Serialize, Deserialize, JsonSchema,
-)]
-#[cfg(feature = "testing")]
-pub struct TestCurrencyB;
-#[cfg(feature = "testing")]
-impl Currency for TestCurrencyB {
-    const SYMBOL: SymbolStatic = "TestCurrencyB";
-}
-
-#[derive(
-    Clone, Copy, PartialEq, Eq, PartialOrd, Ord, Debug, Default, Serialize, Deserialize, JsonSchema,
-)]
-#[cfg(feature = "testing")]
-pub struct TestCurrencyC;
-#[cfg(feature = "testing")]
-impl Currency for TestCurrencyC {
-    const SYMBOL: SymbolStatic = "TestCurrencyC";
-}
-
-#[derive(
-    Clone, Copy, PartialEq, Eq, PartialOrd, Ord, Debug, Default, Serialize, Deserialize, JsonSchema,
-)]
-#[cfg(feature = "testing")]
-pub struct TestCurrencyD;
-#[cfg(feature = "testing")]
-impl Currency for TestCurrencyD {
-    const SYMBOL: SymbolStatic = "TestCurrencyD";
 }
 
 #[cfg(test)]
