--- conflicted
+++ resolved
@@ -180,11 +180,7 @@
 mod test {
     use std::fmt::Debug;
 
-<<<<<<< HEAD
-    use serde::{de::DeserializeOwned, Serialize};
-=======
     use serde::{de::DeserializeOwned, Deserialize, Serialize};
->>>>>>> 7522439e
 
     use currency::{
         test::{SubGroup, SubGroupTestC10, SuperGroup, SuperGroupTestC1, SuperGroupTestC2},
@@ -194,7 +190,6 @@
 
     use crate::coin::{Amount, Coin, CoinDTO};
 
-<<<<<<< HEAD
     #[test]
     fn longer_representation() {
         let coin = Coin::<SuperGroupTestC1>::new(4215);
@@ -238,8 +233,6 @@
         );
     }
 
-=======
->>>>>>> 7522439e
     #[test]
     fn from_amount_ticker_ok() {
         let amount = 20;
