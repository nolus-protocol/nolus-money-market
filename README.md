--- conflicted
+++ resolved
@@ -121,7 +121,6 @@
   export ARTIFACTS_SUBDIR="$([[ $WORKSPACE_DIR_NAME == 'protocol' ]] && echo $PROTOCOL || echo 'platform')"
   ```
 
-<<<<<<< HEAD
   ```sh
   mkdir -p "$(pwd)/artifacts/${ARTIFACTS_SUBDIR}/" && \
     docker run --rm -v "$(pwd)/platform/:/platform/" \
@@ -129,22 +128,9 @@
     -v "$(pwd)/${WORKSPACE_DIR_NAME}/:/code/" \
     -v "$(pwd)/artifacts/${ARTIFACTS_SUBDIR}/:/artifacts/" \
     --env "RELEASE_VERSION=`git describe`-`date -Iminute`" \
-    --env "RUSTFLAGS=--cfg net=\"dev\"" \
-    --env "features=cosmwasm-bindings$(if test "${WORKSPACE_DIR_NAME}" = 'protocol'; then echo ",${DEX}"; fi)"
+    --env "features=cosmwasm-bindings$(if test "${WORKSPACE_DIR_NAME}" = 'protocol'; then echo ",net_${NET}"; fi)$(if test "${WORKSPACE_DIR_NAME}" = 'protocol'; then echo ",${PROTOCOL}"; fi)"
     wasm-optimizer
   ```
-=======
-```sh
-mkdir -p "$(pwd)/artifacts/${ARTIFACTS_SUBDIR}/" && \
-  docker run --rm -v "$(pwd)/platform/:/platform/" \
-  -v "$(pwd)/protocol/:/protocol/" \
-  -v "$(pwd)/${WORKSPACE_DIR_NAME}/:/code/" \
-  -v "$(pwd)/artifacts/${ARTIFACTS_SUBDIR}/:/artifacts/" \
-  --env "RELEASE_VERSION=`git describe`-`date -Iminute`" \
-  --env "features=cosmwasm-bindings$(if test "${WORKSPACE_DIR_NAME}" = 'protocol'; then echo ",net_${NET}"; fi)$(if test "${WORKSPACE_DIR_NAME}" = 'protocol'; then echo ",${PROTOCOL}"; fi)"
-  wasm-optimizer
-```
->>>>>>> 60c7117c
 
 **NOTE:** As one might set those environment variables in the settings
 of their editor/IDE, those environment variables still must be provided
