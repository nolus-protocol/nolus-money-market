use cosmwasm_std::QuerierWrapper;
use cosmwasm_std::StdResult;
use cosmwasm_std::Timestamp;
<<<<<<< HEAD
use finance::{
    coin::Coin,
    currency::{Currency, Nls},
    duration::Duration,
    interest::InterestPeriod,
};
=======
use serde::Serialize;

use currency::native::Nls;
use finance::{coin::Coin, currency::Currency, duration::Duration, interest::InterestPeriod};
>>>>>>> e387165f
use lpp::stub::{Lpp as LppTrait, WithLpp};
use oracle::convert;
use oracle::stub::OracleRef;
use platform::batch::{Batch, Emit, Emitter};
use serde::Serialize;

use crate::{cmd::Result as DispatcherResult, state::Config, ContractError};

use super::Dispatch;

impl<'a> WithLpp for Dispatch<'a> {
    type Output = Emitter;
    type Error = ContractError;

    fn exec<Lpn, Lpp>(self, lpp: Lpp) -> Result<Self::Output, Self::Error>
    where
        Lpp: LppTrait<Lpn>,
        Lpn: Currency + Serialize,
    {
        // get LPP balance: TVL = BalanceLPN + TotalPrincipalDueLPN + TotalInterestDueLPN
        let resp = lpp.lpp_balance()?;
        let tvl: Coin<Lpn> = resp.balance + resp.total_principal_due + resp.total_interest_due;

        // get annual percentage of return from configuration
        let arp_permille = self.config.tvl_to_apr.get_apr(tvl.into())?;

        // Calculate the reward in LPN,
        // which matches TVLdenom, since the last calculation
        let reward_in_lppdenom = InterestPeriod::with_interest(arp_permille)
            .from(self.last_dispatch)
            .spanning(Duration::between(self.last_dispatch, self.block_time))
            .interest(tvl);

        if reward_in_lppdenom.is_zero() {
            return Err(ContractError::ZeroReward {});
        }

        let reward_unls =
            convert::from_base(self.oracle_ref.clone(), reward_in_lppdenom, &self.querier)?;

        let result = DispatcherResult {
            batch: self.create_response(reward_unls)?,
            receipt: super::Receipt {
                in_stable: reward_in_lppdenom,
                in_nls: reward_unls,
            },
        };
        Ok(result
            .batch
            .into_emitter("tr-rewards")
            .emit_coin("rewards", result.receipt.in_nls))
    }

    fn unknown_lpn(
        self,
        symbol: finance::currency::SymbolOwned,
    ) -> Result<Self::Output, Self::Error> {
        Err(ContractError::UnknownCurrency { symbol })
    }
}

impl<'a> Dispatch<'a> {
    pub fn new(
        oracle_ref: OracleRef,
        last_dispatch: Timestamp,
        config: Config,
        block_time: Timestamp,
        querier: QuerierWrapper<'a>,
    ) -> StdResult<Dispatch<'a>> {
        Ok(Self {
            oracle_ref,
            last_dispatch,
            config,
            block_time,
            querier,
        })
    }

    fn create_response(&self, reward: Coin<Nls>) -> Result<Batch, ContractError> {
        let mut batch = Batch::default();
        // Prepare a Send Rewards for the amount of Rewards_uNLS to the Treasury.
        batch
            .schedule_execute_wasm_no_reply::<_, Nls>(
                &self.config.treasury,
                treasury::msg::ExecuteMsg::SendRewards { amount: reward },
                None,
            )
            .map_err(ContractError::from)?;

        batch
            .schedule_execute_wasm_no_reply(
                &self.config.lpp,
                lpp::msg::ExecuteMsg::DistributeRewards {},
                Some(reward),
            )
            .map_err(ContractError::from)?;

        batch
            .schedule_execute_wasm_no_reply::<_, Nls>(
                &self.config.timealarms,
                &timealarms::msg::ExecuteMsg::AddAlarm {
                    time: self.block_time + Duration::from_hours(self.config.cadence_hours),
                },
                None,
            )
            .map_err(ContractError::from)?;

        Ok(batch)
    }
}<|MERGE_RESOLUTION|>--- conflicted
+++ resolved
@@ -1,19 +1,8 @@
 use cosmwasm_std::QuerierWrapper;
 use cosmwasm_std::StdResult;
 use cosmwasm_std::Timestamp;
-<<<<<<< HEAD
-use finance::{
-    coin::Coin,
-    currency::{Currency, Nls},
-    duration::Duration,
-    interest::InterestPeriod,
-};
-=======
-use serde::Serialize;
-
 use currency::native::Nls;
 use finance::{coin::Coin, currency::Currency, duration::Duration, interest::InterestPeriod};
->>>>>>> e387165f
 use lpp::stub::{Lpp as LppTrait, WithLpp};
 use oracle::convert;
 use oracle::stub::OracleRef;
