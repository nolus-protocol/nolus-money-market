use crate::state::Config;
use cosmwasm_std::{QuerierWrapper, Timestamp};
<<<<<<< HEAD
use finance::{
    coin::Coin,
    currency::{Currency, Nls},
};
=======

use currency::native::Nls;
use finance::{coin::Coin, currency::Currency};
>>>>>>> e387165f
use oracle::stub::OracleRef;
use platform::batch::Batch;

mod dispatch;

pub struct Dispatch<'a> {
    last_dispatch: Timestamp,
    oracle_ref: OracleRef,
    config: Config,
    block_time: Timestamp,
    querier: QuerierWrapper<'a>,
}

pub struct Result<C>
where
    C: Currency,
{
    pub batch: Batch,
    pub receipt: Receipt<C>,
}

#[derive(Debug, Default, Eq, PartialEq)]
pub struct Receipt<C>
where
    C: Currency,
{
    in_stable: Coin<C>,
    in_nls: Coin<Nls>,
}<|MERGE_RESOLUTION|>--- conflicted
+++ resolved
@@ -1,15 +1,7 @@
 use crate::state::Config;
 use cosmwasm_std::{QuerierWrapper, Timestamp};
-<<<<<<< HEAD
-use finance::{
-    coin::Coin,
-    currency::{Currency, Nls},
-};
-=======
-
 use currency::native::Nls;
 use finance::{coin::Coin, currency::Currency};
->>>>>>> e387165f
 use oracle::stub::OracleRef;
 use platform::batch::Batch;
 
