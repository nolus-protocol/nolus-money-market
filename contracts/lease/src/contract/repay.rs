use cosmwasm_std::{Addr, Coin as CwCoin, Timestamp};
use finance::currency::{Currency, SymbolOwned};
use lpp::stub::Lpp as LppTrait;
use platform::{
    bank,
    batch::{Emit, Emitter},
};
use serde::Serialize;

use crate::event::TYPE;
use crate::lease::{Lease, WithLease};
use crate::{error::ContractError, lease::LeaseDTO};

pub struct Repay<'a> {
    payment: &'a [CwCoin],
    now: Timestamp,
    lease: Addr,
    height: u64,
    transaction: u32,
}

impl<'a> Repay<'a> {
    pub fn new(payment: &'a [CwCoin], now: Timestamp, lease: Addr, height: u64, transaction: u32) -> Self {
        Self {
            payment,
            now,
            lease,
            height,
            transaction,
        }
    }
}

pub struct RepayResult {
    pub lease_dto: LeaseDTO,
    pub emitter: Emitter,
}

impl<'a> WithLease for Repay<'a> {
    type Output = RepayResult;

    type Error = ContractError;

    fn exec<Lpn, Lpp>(self, mut lease: Lease<Lpn, Lpp>) -> Result<Self::Output, Self::Error>
    where
        Lpp: LppTrait<Lpn>,
        Lpn: Currency + Serialize,
    {
        // TODO 'receive' the payment from the bank using any currency it might be in
        let payment = bank::received::<Lpn>(self.payment)?;

<<<<<<< HEAD
        let result = lease.repay(payment, self.now, self.lease.clone())?;

        let emitter = result.batch.into_emitter(TYPE::Repay)
            .emit_to_string_value("height", self.height)
            .emit_to_string_value("idx", self.transaction)
            .emit("to", self.lease)
=======
        let receipt = lease.repay(payment, self.now, self.lease)?;

        let (lease_dto, lpp) = lease.into_dto();
        let emitter = lpp
            .into()
            .into_emitter(TYPE::Repay)
>>>>>>> 38e94a0b
            .emit("payment-symbol", Lpn::SYMBOL)
            .emit_coin_amount("payment-amount", payment)
            .emit_timestamp("at", &self.now)
            .emit_to_string_value("loan-close", receipt.close())
            .emit_coin_amount("prev-margin-interest", receipt.previous_margin_paid())
            .emit_coin_amount("prev-loan-interest", receipt.previous_interest_paid())
            .emit_coin_amount("curr-margin-interest", receipt.current_margin_paid())
            .emit_coin_amount("curr-loan-interest", receipt.current_interest_paid())
            .emit_coin_amount("principal", receipt.principal_paid());

        Ok(RepayResult { lease_dto, emitter })
    }

    fn unknown_lpn(self, symbol: SymbolOwned) -> Result<Self::Output, Self::Error> {
        Err(ContractError::UnknownCurrency { symbol })
    }
}<|MERGE_RESOLUTION|>--- conflicted
+++ resolved
@@ -49,21 +49,15 @@
         // TODO 'receive' the payment from the bank using any currency it might be in
         let payment = bank::received::<Lpn>(self.payment)?;
 
-<<<<<<< HEAD
-        let result = lease.repay(payment, self.now, self.lease.clone())?;
-
-        let emitter = result.batch.into_emitter(TYPE::Repay)
-            .emit_to_string_value("height", self.height)
-            .emit_to_string_value("idx", self.transaction)
-            .emit("to", self.lease)
-=======
-        let receipt = lease.repay(payment, self.now, self.lease)?;
+        let receipt = lease.repay(payment, self.now, self.lease.clone())?;
 
         let (lease_dto, lpp) = lease.into_dto();
         let emitter = lpp
             .into()
             .into_emitter(TYPE::Repay)
->>>>>>> 38e94a0b
+            .emit_to_string_value("height", self.height)
+            .emit_to_string_value("idx", self.transaction)
+            .emit("to", self.lease)
             .emit("payment-symbol", Lpn::SYMBOL)
             .emit_coin_amount("payment-amount", payment)
             .emit_timestamp("at", &self.now)
