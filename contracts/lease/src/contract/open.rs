--- conflicted
+++ resolved
@@ -1,21 +1,20 @@
-<<<<<<< HEAD
 use cosmwasm_std::{Coin as CwCoin, Env, Reply, Storage};
-use finance::coin::CoinDTO;
-use platform::bank;
-use finance::currency::{Currency, SymbolOwned};
+
+use finance::{
+    coin::CoinDTO,
+    currency::{Currency, SymbolOwned}
+};
 use lpp::stub::Lpp as LppTrait;
-use platform::batch::{Batch, Emit, Emitter};
-=======
-use cosmwasm_std::{Coin as CwCoin, Reply};
-use finance::currency::{Currency, SymbolOwned};
-use lpp::stub::Lpp as LppTrait;
-use platform::bank;
-use platform::batch::{Batch, Emitter};
->>>>>>> e14bc180
+use platform::{
+    bank,
+    batch::{Batch, Emit, Emitter}
+};
 
-use crate::error::ContractError;
-use crate::event::TYPE;
-use crate::lease::{DownpaymentDTO, Lease, WithLease};
+use crate::{
+    error::ContractError,
+    event::TYPE,
+    lease::{DownpaymentDTO, Lease, WithLease}
+};
 
 pub struct OpenLoanReq<'a> {
     downpayment: &'a [CwCoin],
