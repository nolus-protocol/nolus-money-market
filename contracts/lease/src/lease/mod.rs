use std::marker::PhantomData;

use cosmwasm_std::{Addr, QuerierWrapper, Timestamp};
use serde::Serialize;

use finance::{
    currency::{self, Currency, SymbolOwned},
    liability::Liability,
    price::Price,
};
use lpp::stub::Lpp as LppTrait;
use market_price_oracle::stub::{Oracle as OracleTrait, OracleBatch};
use platform::{
    bank::{BankAccount, BankAccountView},
    batch::Batch,
};
use time_alarms::stub::{TimeAlarms as TimeAlarmsTrait, TimeAlarmsBatch};

use crate::{
    error::{ContractError, ContractResult},
    loan::Loan,
    msg::StateResponse,
};

use self::factory::Factory;
pub(super) use self::{
    downpayment_dto::DownpaymentDTO,
    dto::LeaseDTO,
    liquidation::{LeaseInfo, OnAlarmResult, Status, WarningLevel},
    repay::Result as RepayResult,
};

mod downpayment_dto;
mod dto;
mod factory;
mod liquidation;
mod open;
mod repay;

pub trait WithLease {
    type Output;
    type Error;

    fn exec<Lpn, Lpp, TimeAlarms, Oracle, Asset>(
        self,
        lease: Lease<Lpn, Lpp, TimeAlarms, Oracle, Asset>,
    ) -> Result<Self::Output, Self::Error>
    where
        Lpn: Currency + Serialize,
        Lpp: LppTrait<Lpn>,
        TimeAlarms: TimeAlarmsTrait,
        Oracle: OracleTrait<Lpn>,
        Asset: Currency + Serialize;

    fn unknown_lpn(self, symbol: SymbolOwned) -> Result<Self::Output, Self::Error>;
}

pub fn execute<L, O, E>(
    dto: LeaseDTO,
    cmd: L,
    addr: &Addr,
    querier: &QuerierWrapper,
) -> Result<O, E>
where
    L: WithLease<Output = O, Error = E>,
{
    let lpp = dto.loan.lpp().clone();

    lpp.execute(Factory::new(cmd, dto, addr, querier), querier)
}

pub struct Lease<'r, Lpn, Lpp, TimeAlarms, Oracle, Asset> {
    lease_addr: &'r Addr,
    customer: Addr,
    liability: Liability,
    loan: Loan<Lpn, Lpp>,
    time_alarms: TimeAlarms,
    oracle: Oracle,
    _asset: PhantomData<Asset>,
}

impl<'r, Lpn, Lpp, TimeAlarms, Oracle, Asset> Lease<'r, Lpn, Lpp, TimeAlarms, Oracle, Asset>
where
    Lpn: Currency + Serialize,
    Lpp: LppTrait<Lpn>,
    TimeAlarms: TimeAlarmsTrait,
    Oracle: OracleTrait<Lpn>,
    Asset: Currency + Serialize,
{
    pub(super) fn from_dto(
        dto: LeaseDTO,
        lease_addr: &'r Addr,
        lpp: Lpp,
        time_alarms: TimeAlarms,
        oracle: Oracle,
    ) -> Self {
        assert_eq!(
            Lpn::SYMBOL,
            dto.currency,
            "[Single currency version] The LPN '{}' should match the currency of the lease '{}'",
            Lpn::SYMBOL,
            dto.currency
        );

        Self {
            lease_addr,
            customer: dto.customer,
            liability: dto.liability,
            loan: Loan::from_dto(dto.loan, lpp),
            time_alarms,
            oracle,
            _asset: PhantomData,
        }
    }

    pub(super) fn into_dto(self) -> (LeaseDTO, Batch) {
        let (loan_dto, lpp_batch) = self.loan.into_dto();

        let TimeAlarmsBatch {
            time_alarms_ref: time_alarms_dto,
            batch: time_alarms_batch,
        } = self.time_alarms.into();

        let OracleBatch {
            oracle_ref: oracle_dto,
            batch: oracle_batch,
        } = self.oracle.into();

        (
            LeaseDTO::new(
                self.customer,
                ToOwned::to_owned(Asset::SYMBOL),
                self.liability,
                loan_dto,
                time_alarms_dto.into(),
                oracle_dto.into(),
            ),
            lpp_batch.merge(time_alarms_batch).merge(oracle_batch),
        )
    }

    pub(crate) fn owned_by(&self, addr: &Addr) -> bool {
        &self.customer == addr
    }

    pub(crate) fn sent_by_time_alarms(&self, addr: &Addr) -> bool {
        self.time_alarms.owned_by(addr)
    }

    pub(crate) fn sent_by_oracle(&self, addr: &Addr) -> bool {
        self.oracle.owned_by(addr)
    }

    // TODO add the lease address as a field in Lease<>
    //  and populate it on LeaseDTO.execute as LeaseFactory
    pub(crate) fn close<B>(self, mut account: B) -> ContractResult<Batch>
    where
        B: BankAccount,
    {
        let state = self.state(Timestamp::from_nanos(u64::MAX), &account)?;
        match state {
            StateResponse::Opened { .. } => Err(ContractError::LoanNotPaid()),
            StateResponse::Paid(..) => {
                let balance = account.balance::<Lpn>()?;
                account.send(balance, &self.customer);

                Ok(account.into())
            }
            StateResponse::Closed() => Err(ContractError::LoanClosed()),
        }
    }

    pub(crate) fn state<B>(
        &self,
        now: Timestamp,
        account: &B,
    ) -> ContractResult<StateResponse<Lpn, Lpn>>
    where
        B: BankAccountView,
    {
        let lease_amount = account.balance::<Lpn>().map_err(ContractError::from)?;

        if lease_amount.is_zero() {
            Ok(StateResponse::Closed())
        } else {
            let loan_state = self.loan.state(now, self.lease_addr.clone())?;

            loan_state.map_or(Ok(StateResponse::Paid(lease_amount)), |state| {
                Ok(StateResponse::Opened {
                    amount: lease_amount,
                    interest_rate: state.annual_interest,
                    interest_rate_margin: state.annual_interest_margin,
                    principal_due: state.principal_due,
                    previous_margin_due: state.previous_margin_interest_due,
                    previous_interest_due: state.previous_interest_due,
                    current_margin_due: state.current_margin_interest_due,
                    current_interest_due: state.current_interest_due,
                    validity: now,
                })
            })
        }
    }

    fn price_of_lease_currency(&self) -> ContractResult<Price<Asset, Lpn>> {
        if currency::equal::<Asset, Lpn>() {
            Ok(Price::identity())
        } else {
            self.oracle
                .price_of(ToOwned::to_owned(Asset::SYMBOL))?
                .price
                .try_into()
                .map_err(Into::into)
        }
    }
}

#[cfg(test)]
mod tests {
    use std::marker::PhantomData;

    use cosmwasm_std::{wasm_execute, Addr, Timestamp};
    use serde::{Deserialize, Serialize};

    use finance::{
        coin::Coin,
        currency::{Currency, Nls, SymbolOwned, Usdc},
        duration::Duration,
        interest::InterestPeriod,
        liability::Liability,
        percent::Percent,
    };
    use lpp::{
        error::ContractError as LppError,
        msg::{LoanResponse, OutstandingInterest, QueryLoanResponse},
        stub::{Lpp, LppBatch, LppRef},
    };
<<<<<<< HEAD
    use market_price_oracle::msg::ExecuteMsg::AddPriceAlarm;
    use market_price_oracle::msg::PriceResponse;
    use market_price_oracle::stub::{Oracle, OracleBatch, OracleRef};
    use marketprice::alarms::Alarm;
=======
    use market_price_oracle::{
        msg::ExecuteMsg::AddPriceAlarm,
        msg::PriceResponse,
        stub::{Oracle, OracleBatch, OracleRef},
    };
    use marketprice::{alarms::Alarm, storage::Denom};
>>>>>>> 0d5143fa
    use platform::{bank::BankAccountView, batch::Batch, error::Result as PlatformResult};
    use time_alarms::{
        msg::ExecuteMsg::AddAlarm,
        stub::{TimeAlarms, TimeAlarmsBatch, TimeAlarmsRef},
    };

    use crate::{
        loan::{Loan, LoanDTO},
        msg::StateResponse,
        repay_id::ReplyId,
    };

    use super::Lease;

    pub const MARGIN_INTEREST_RATE: Percent = Percent::from_permille(23);
    pub const LEASE_START: Timestamp = Timestamp::from_nanos(100);
    pub const LEASE_STATE_AT: Timestamp = Timestamp::from_nanos(200);
    pub type TestCurrency = Usdc;
    pub type LppResult<T> = Result<T, LppError>;

    #[derive(Clone, Debug, PartialEq, Eq, Serialize, Deserialize)]
    pub struct BankStub {
        balance: u128,
    }

    impl BankAccountView for BankStub {
        fn balance<C>(&self) -> PlatformResult<Coin<C>>
        where
            C: Currency,
        {
            Ok(Coin::<C>::new(self.balance))
        }
    }

    #[derive(Clone, Debug, PartialEq, Eq, Serialize, Deserialize)]
    pub struct LppLocalStub {
        loan: Option<LoanResponse<TestCurrency>>,
    }

    // TODO define a MockLpp trait to avoid implementing Lpp-s from scratch
    impl Lpp<TestCurrency> for LppLocalStub {
        fn id(&self) -> Addr {
            Addr::unchecked("0123456789ABDEF0123456789ABDEF0123456789ABDEF0123456789ABDEF")
        }

        fn open_loan_req(&mut self, _amount: Coin<TestCurrency>) -> LppResult<()> {
            unreachable!()
        }

        fn open_loan_resp(
            &self,
            _resp: cosmwasm_std::Reply,
        ) -> LppResult<LoanResponse<TestCurrency>> {
            unreachable!()
        }

        fn repay_loan_req(&mut self, _repayment: Coin<TestCurrency>) -> LppResult<()> {
            unreachable!()
        }

        fn loan(&self, _lease: impl Into<Addr>) -> LppResult<QueryLoanResponse<TestCurrency>> {
            Ok(self.loan.clone())
        }

        fn loan_outstanding_interest(
            &self,
            _lease: impl Into<Addr>,
            by: Timestamp,
        ) -> LppResult<lpp::msg::QueryLoanOutstandingInterestResponse<TestCurrency>> {
            Ok(self.loan.as_ref().map(|loan| {
                OutstandingInterest(
                    InterestPeriod::with_interest(loan.annual_interest_rate)
                        .spanning(Duration::between(loan.interest_paid, by))
                        .interest(loan.principal_due),
                )
            }))
        }

        fn quote(&self, _amount: Coin<TestCurrency>) -> LppResult<lpp::msg::QueryQuoteResponse> {
            unreachable!()
        }

        fn lpp_balance(&self) -> LppResult<lpp::msg::LppBalanceResponse<TestCurrency>> {
            unreachable!()
        }

        fn nlpn_price(&self) -> LppResult<lpp::msg::PriceResponse<TestCurrency>> {
            unreachable!()
        }

        fn config(&self) -> LppResult<lpp::msg::QueryConfigResponse> {
            unreachable!()
        }

        fn nlpn_balance(&self, _lender: impl Into<Addr>) -> LppResult<lpp::msg::BalanceResponse> {
            unreachable!()
        }

        fn rewards(&self, _lender: impl Into<Addr>) -> LppResult<lpp::msg::RewardsResponse> {
            unreachable!()
        }
    }

    impl From<LppLocalStub> for LppBatch {
        fn from(_: LppLocalStub) -> Self {
            unreachable!()
        }
    }

    #[derive(Clone, Debug, PartialEq, Eq, Serialize, Deserialize)]
    pub struct LppLocalStubUnreachable {}

    impl From<LppLocalStubUnreachable> for LppBatch {
        fn from(_: LppLocalStubUnreachable) -> Self {
            unreachable!()
        }
    }

    impl Lpp<TestCurrency> for LppLocalStubUnreachable {
        fn id(&self) -> Addr {
            unreachable!()
        }

        fn open_loan_req(&mut self, _amount: Coin<TestCurrency>) -> LppResult<()> {
            unreachable!()
        }

        fn open_loan_resp(
            &self,
            _resp: cosmwasm_std::Reply,
        ) -> LppResult<LoanResponse<TestCurrency>> {
            unreachable!()
        }

        fn repay_loan_req(&mut self, _repayment: Coin<TestCurrency>) -> LppResult<()> {
            unreachable!()
        }

        fn loan(&self, _lease: impl Into<Addr>) -> LppResult<QueryLoanResponse<TestCurrency>> {
            unreachable!()
        }

        fn loan_outstanding_interest(
            &self,
            _lease: impl Into<Addr>,
            _by: Timestamp,
        ) -> LppResult<lpp::msg::QueryLoanOutstandingInterestResponse<TestCurrency>> {
            unreachable!()
        }

        fn quote(&self, _amount: Coin<TestCurrency>) -> LppResult<lpp::msg::QueryQuoteResponse> {
            unreachable!()
        }

        fn lpp_balance(&self) -> LppResult<lpp::msg::LppBalanceResponse<TestCurrency>> {
            unreachable!()
        }

        fn nlpn_price(&self) -> LppResult<lpp::msg::PriceResponse<TestCurrency>> {
            unreachable!()
        }

        fn config(&self) -> LppResult<lpp::msg::QueryConfigResponse> {
            unreachable!()
        }

        fn nlpn_balance(&self, _lender: impl Into<Addr>) -> LppResult<lpp::msg::BalanceResponse> {
            unreachable!()
        }

        fn rewards(&self, _lender: impl Into<Addr>) -> LppResult<lpp::msg::RewardsResponse> {
            unreachable!()
        }
    }

    pub struct TimeAlarmsLocalStub {
        address: Addr,
        pub batch: Batch,
    }

    impl TimeAlarms for TimeAlarmsLocalStub {
        fn owned_by(&self, addr: &Addr) -> bool {
            &self.address == addr
        }

        fn add_alarm(&mut self, time: Timestamp) -> time_alarms::stub::Result<()> {
            self.batch.schedule_execute_no_reply(wasm_execute(
                self.address.clone(),
                &AddAlarm { time },
                vec![],
            )?);

            Ok(())
        }
    }

    impl From<TimeAlarmsLocalStub> for TimeAlarmsBatch {
        fn from(stub: TimeAlarmsLocalStub) -> Self {
            TimeAlarmsBatch {
                time_alarms_ref: TimeAlarmsRef::unchecked(stub.address),
                batch: stub.batch,
            }
        }
    }

    pub struct TimeAlarmsLocalStubUnreachable;

    impl TimeAlarms for TimeAlarmsLocalStubUnreachable {
        fn owned_by(&self, _addr: &Addr) -> bool {
            unreachable!()
        }

        fn add_alarm(&mut self, _time: Timestamp) -> time_alarms::stub::Result<()> {
            unreachable!()
        }
    }

    impl From<TimeAlarmsLocalStubUnreachable> for TimeAlarmsBatch {
        fn from(_: TimeAlarmsLocalStubUnreachable) -> Self {
            unreachable!()
        }
    }

    pub struct OracleLocalStub {
        address: Addr,
        pub batch: Batch,
    }

    impl<OracleBase> Oracle<OracleBase> for OracleLocalStub
    where
        OracleBase: Currency + Serialize,
    {
        fn owned_by(&self, addr: &Addr) -> bool {
            &self.address == addr
        }

<<<<<<< HEAD
        fn get_price<Lpn>(&self) -> market_price_oracle::stub::Result<PriceResponse> {
=======
        fn price_of(&self, _denom: Denom) -> market_price_oracle::stub::Result<PriceResponse> {
>>>>>>> 0d5143fa
            unimplemented!()
        }

        fn add_alarm(&mut self, alarm: Alarm) -> market_price_oracle::stub::Result<()> {
            self.batch.schedule_execute_no_reply(wasm_execute(
                self.address.clone(),
                &AddPriceAlarm { alarm },
                vec![],
            )?);

            Ok(())
        }
    }

    impl From<OracleLocalStub> for OracleBatch {
        fn from(stub: OracleLocalStub) -> Self {
            OracleBatch {
                oracle_ref: OracleRef::unchecked::<_, TestCurrency>(stub.address),
                batch: stub.batch,
            }
        }
    }

    pub struct OracleLocalStubUnreachable;

    impl<OracleBase> Oracle<OracleBase> for OracleLocalStubUnreachable
    where
        OracleBase: Currency + Serialize,
    {
        fn owned_by(&self, _addr: &Addr) -> bool {
            unreachable!()
        }

<<<<<<< HEAD
        fn get_price<Lpn>(&self) -> market_price_oracle::stub::Result<PriceResponse> {
=======
        fn price_of(&self, _denom: Denom) -> market_price_oracle::stub::Result<PriceResponse> {
>>>>>>> 0d5143fa
            unreachable!()
        }

        fn add_alarm(&mut self, _alarm: Alarm) -> market_price_oracle::stub::Result<()> {
            unreachable!()
        }
    }

    impl From<OracleLocalStubUnreachable> for OracleBatch {
        fn from(_: OracleLocalStubUnreachable) -> Self {
            unreachable!()
        }
    }

    pub fn create_lease<L, TA, O>(
        lease_addr: &Addr,
        lpp: L,
        time_alarms: TA,
        oracle: O,
    ) -> Lease<TestCurrency, L, TA, O, TestCurrency>
    where
        L: Lpp<TestCurrency>,
        TA: TimeAlarms,
        O: Oracle<TestCurrency>,
    {
        let lpp_ref = LppRef::unchecked::<_, Nls>("lpp_addr", Some(ReplyId::OpenLoanReq.into()));

        let loan_dto = LoanDTO::new(
            LEASE_START,
            lpp_ref,
            MARGIN_INTEREST_RATE,
            Duration::from_days(100),
            Duration::from_days(10),
        )
        .unwrap();

        Lease {
            lease_addr,
            customer: Addr::unchecked("customer"),
            liability: Liability::new(
                Percent::from_percent(65),
                Percent::from_percent(5),
                Percent::from_percent(10),
                Percent::from_percent(2),
                Percent::from_percent(3),
                Percent::from_percent(2),
                24,
            ),
            loan: Loan::from_dto(loan_dto, lpp),
            time_alarms,
            oracle,
            _asset: PhantomData,
        }
    }

    pub fn lease_setup(
        lease_addr: &Addr,
        loan_response: Option<LoanResponse<TestCurrency>>,
        time_alarms_addr: Addr,
        oracle_addr: Addr,
    ) -> Lease<TestCurrency, LppLocalStub, TimeAlarmsLocalStub, OracleLocalStub, TestCurrency> {
        let lpp_stub = LppLocalStub {
            loan: loan_response,
        };

        let time_alarms_stub = TimeAlarmsLocalStub {
            address: time_alarms_addr,
            batch: Batch::default(),
        };

        let oracle_stub = OracleLocalStub {
            address: oracle_addr,
            batch: Batch::default(),
        };

        create_lease(lease_addr, lpp_stub, time_alarms_stub, oracle_stub)
    }

    pub fn create_bank_account(lease_amount: u128) -> BankStub {
        BankStub {
            balance: lease_amount,
        }
    }

    pub fn request_state(
        lease: Lease<
            TestCurrency,
            LppLocalStub,
            TimeAlarmsLocalStub,
            OracleLocalStub,
            TestCurrency,
        >,
        bank_account: &BankStub,
    ) -> StateResponse<TestCurrency, TestCurrency> {
        lease.state(LEASE_STATE_AT, bank_account).unwrap()
    }

    pub fn coin(a: u128) -> Coin<TestCurrency> {
        Coin::<TestCurrency>::new(a)
    }

    #[test]
    // Open state -> Lease's balance in the loan's currency > 0, loan exists in the lpp
    fn state_opened() {
        let lease_amount = 1000;
        let interest_rate = Percent::from_permille(50);
        // LPP loan
        let loan = LoanResponse {
            principal_due: coin(300),
            interest_due: coin(0),
            annual_interest_rate: interest_rate,
            interest_paid: Timestamp::from_nanos(0),
        };

        let bank_account = create_bank_account(lease_amount);
        let lease_addr = Addr::unchecked("lease");
        let lease = lease_setup(
            &lease_addr,
            Some(loan.clone()),
            Addr::unchecked(String::new()),
            Addr::unchecked(String::new()),
        );

        let res = request_state(lease, &bank_account);
        let exp = StateResponse::Opened {
            amount: coin(lease_amount),
            interest_rate,
            interest_rate_margin: MARGIN_INTEREST_RATE,
            principal_due: loan.principal_due,
            previous_margin_due: coin(0),
            previous_interest_due: coin(0),
            current_margin_due: coin(0),
            current_interest_due: coin(0),
            validity: LEASE_STATE_AT,
        };

        assert_eq!(exp, res);
    }

    #[test]
    // Paid state -> Lease's balance in the loan's currency > 0, loan doesn't exist in the lpp anymore
    fn state_paid() {
        let lease_amount = 1000;
        let bank_account = create_bank_account(lease_amount);
        let lease_addr = Addr::unchecked("lease");
        let lease = lease_setup(
            &lease_addr,
            None,
            Addr::unchecked(String::new()),
            Addr::unchecked(String::new()),
        );

        let res = request_state(lease, &bank_account);
        let exp = StateResponse::Paid(coin(lease_amount));
        assert_eq!(exp, res);
    }

    #[test]
    // Closed state -> Lease's balance in the loan's currency = 0, loan doesn't exist in the lpp anymore
    fn state_closed() {
        let lease_amount = 0;
        let bank_account = create_bank_account(lease_amount);
        let lease_addr = Addr::unchecked("lease");
        let lease = lease_setup(
            &lease_addr,
            None,
            Addr::unchecked(String::new()),
            Addr::unchecked(String::new()),
        );

        let res = request_state(lease, &bank_account);
        let exp = StateResponse::Closed();
        assert_eq!(exp, res);
    }

    #[test]
    // Verify that if the Lease's balance is 0, lpp won't be queried for the loan
    fn state_closed_lpp_must_not_be_called() {
        let lpp_stub = LppLocalStubUnreachable {};
        let time_alarms_stub = TimeAlarmsLocalStubUnreachable {};
        let oracle_stub = OracleLocalStubUnreachable {};
        let lease_addr = Addr::unchecked("lease");
        let lease = create_lease(&lease_addr, lpp_stub, time_alarms_stub, oracle_stub);

        let bank_account = create_bank_account(0);

        let res = lease
            .state(Timestamp::from_nanos(0), &bank_account)
            .unwrap();

        let exp = StateResponse::Closed();
        assert_eq!(exp, res);
    }
}<|MERGE_RESOLUTION|>--- conflicted
+++ resolved
@@ -234,19 +234,10 @@
         msg::{LoanResponse, OutstandingInterest, QueryLoanResponse},
         stub::{Lpp, LppBatch, LppRef},
     };
-<<<<<<< HEAD
     use market_price_oracle::msg::ExecuteMsg::AddPriceAlarm;
     use market_price_oracle::msg::PriceResponse;
     use market_price_oracle::stub::{Oracle, OracleBatch, OracleRef};
     use marketprice::alarms::Alarm;
-=======
-    use market_price_oracle::{
-        msg::ExecuteMsg::AddPriceAlarm,
-        msg::PriceResponse,
-        stub::{Oracle, OracleBatch, OracleRef},
-    };
-    use marketprice::{alarms::Alarm, storage::Denom};
->>>>>>> 0d5143fa
     use platform::{bank::BankAccountView, batch::Batch, error::Result as PlatformResult};
     use time_alarms::{
         msg::ExecuteMsg::AddAlarm,
@@ -483,11 +474,7 @@
             &self.address == addr
         }
 
-<<<<<<< HEAD
         fn get_price<Lpn>(&self) -> market_price_oracle::stub::Result<PriceResponse> {
-=======
-        fn price_of(&self, _denom: Denom) -> market_price_oracle::stub::Result<PriceResponse> {
->>>>>>> 0d5143fa
             unimplemented!()
         }
 
@@ -521,11 +508,7 @@
             unreachable!()
         }
 
-<<<<<<< HEAD
         fn get_price<Lpn>(&self) -> market_price_oracle::stub::Result<PriceResponse> {
-=======
-        fn price_of(&self, _denom: Denom) -> market_price_oracle::stub::Result<PriceResponse> {
->>>>>>> 0d5143fa
             unreachable!()
         }
 
