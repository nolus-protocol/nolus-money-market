--- conflicted
+++ resolved
@@ -18,15 +18,10 @@
 
 use crate::{
     error::{ContractError, ContractResult},
-    event::{self, TYPE},
+    event::TYPE,
     loan::Loan,
-<<<<<<< HEAD
-    msg::StateResponse, event::TYPE,
-=======
     msg::StateResponse,
->>>>>>> ea051716
 };
-use crate::error::ContractError::CustomError;
 
 use self::factory::Factory;
 
@@ -89,9 +84,8 @@
         //  and calculate `downpayment` in LPN
         let borrow = self.liability.init_borrow_amount(downpayment);
 
-<<<<<<< HEAD
         let lpp_addr = self.loan.lpp_addr()
-            .map_err(|error| CustomError {
+            .map_err(|error| ContractError::CustomError {
             val: format!("Couldn't retrieve LPP smart contract's address! Returned error: {:?}", error)
         })?;
 
@@ -111,15 +105,6 @@
         batch.emit(TYPE::Open, "downpayment-amount", Amount::from(downpayment).to_string());
 
         Ok(batch)
-=======
-        let batch = self.loan.open_loan_req(borrow)?;
-        Ok(event::emit_addr(
-            batch,
-            TYPE::Open,
-            "customer",
-            self.customer,
-        ))
->>>>>>> ea051716
     }
 
     pub(crate) fn open_loan_resp(self, resp: Reply) -> ContractResult<Batch> {
@@ -207,8 +192,8 @@
     use platform::batch::Batch;
     use platform::error::Result as PlatformResult;
     use serde::{Deserialize, Serialize};
+
     use crate::error::ContractError;
-
     use crate::loan::{Loan, LoanDTO};
     use crate::msg::StateResponse;
 
@@ -273,10 +258,6 @@
             Result::Ok(self.loan.clone())
         }
 
-        fn distribute_rewards_req(&self, _funds: Coin<Nls>) -> LppResult<SubMsg> {
-            unimplemented!()
-        }
-
         fn loan_outstanding_interest(
             &self,
             _lease: impl Into<Addr>,
@@ -348,10 +329,6 @@
 
         fn loan(&self, _lease: impl Into<Addr>) -> LppResult<QueryLoanResponse<TestCurrency>> {
             unreachable!()
-        }
-
-        fn distribute_rewards_req(&self, _funds: Coin<Nls>) -> LppResult<SubMsg> {
-            unimplemented!()
         }
 
         fn loan_outstanding_interest(
