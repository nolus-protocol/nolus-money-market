[package]
name = "lease"
version = "0.1.0"
authors = ["Nikola Terziev <n.terziev@nolus.io>", "Gancho Manev <g.manev@nolus.io>"]
edition = "2021"

# See more keys and their definitions at https://doc.rust-lang.org/cargo/reference/manifest.html

[lib]
crate-type = ["cdylib", "rlib"]

[features]
default = ["cosmwasm-bindings"]
cosmwasm-bindings = ["cosmwasm"]
cosmwasm = []

[dependencies]
cosmwasm-std = { version = "1.0.0-beta6" }
cosmwasm-storage = { version = "1.0.0-beta6" }
cw-storage-plus = "0.13"
cw-utils = "0.13.1"
cw2 = "0.13"
schemars = "0.8"
serde = { version = "1.0", default-features = false, features = ["derive"] }
thiserror = { version = "1.0" }
<<<<<<< HEAD
lpp = { path = "../lpp", version = "0.1.0", default-features = false}
=======
lpp = { path = "../lpp", version = "0.1.0", default-features = false, features = ["library"] }
finance = { path = "../../packages/finance", version = "0.1.0", default-features = false }
>>>>>>> 713bd368

[dev-dependencies]
cosmwasm-schema = { version = "1.0.0-beta6" }<|MERGE_RESOLUTION|>--- conflicted
+++ resolved
@@ -23,12 +23,8 @@
 schemars = "0.8"
 serde = { version = "1.0", default-features = false, features = ["derive"] }
 thiserror = { version = "1.0" }
-<<<<<<< HEAD
 lpp = { path = "../lpp", version = "0.1.0", default-features = false}
-=======
-lpp = { path = "../lpp", version = "0.1.0", default-features = false, features = ["library"] }
 finance = { path = "../../packages/finance", version = "0.1.0", default-features = false }
->>>>>>> 713bd368
 
 [dev-dependencies]
 cosmwasm-schema = { version = "1.0.0-beta6" }