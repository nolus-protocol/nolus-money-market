use std::marker::PhantomData;

use core::result::Result as StdResult;
<<<<<<< HEAD
use std::convert::Infallible;
use std::error::Error as StdErrorTrait;
use cosmwasm_std::{
    to_binary, Addr, Api, QuerierWrapper, Reply, StdError, SubMsg, Timestamp, WasmMsg,
};
=======
use cosmwasm_std::{Addr, Api, QuerierWrapper, Reply, StdError, Timestamp};
>>>>>>> ea051716

use finance::{
    coin::Coin,
    currency::{visit_any, AnyVisitor, Currency, SymbolOwned},
};
use platform::batch::Batch;
use serde::{de::DeserializeOwned, Deserialize, Serialize};

use crate::{
    error::ContractError,
    msg::{
        BalanceResponse, ExecuteMsg, LppBalanceResponse, PriceResponse, QueryConfigResponse,
        QueryLoanOutstandingInterestResponse, QueryLoanResponse, QueryMsg, QueryQuoteResponse,
        RewardsResponse,
    },
};

const REPLY_ID: u64 = 28;
pub type Result<T> = StdResult<T, ContractError>;

// TODO split into LppBorrow, LppLend, and LppAdmin traits
pub trait Lpp<Lpn>: Into<Batch>
where
    Lpn: Currency,
{
    type LppAddr: Into<Addr>;

    /// Requires [`Error`](std::error::Error) to allow easier integration.
    type LppAddrError: StdErrorTrait;

    fn lpp_addr(&self) -> StdResult<Self::LppAddr, Self::LppAddrError>;

    fn open_loan_req(&mut self, amount: Coin<Lpn>) -> Result<()>;
    fn open_loan_resp(&self, resp: Reply) -> Result<()>;
    fn repay_loan_req(&mut self, repayment: Coin<Lpn>) -> Result<()>;

    fn loan(&self, lease: impl Into<Addr>) -> Result<QueryLoanResponse<Lpn>>;

    fn loan_outstanding_interest(
        &self,
        lease: impl Into<Addr>,
        by: Timestamp,
    ) -> Result<QueryLoanOutstandingInterestResponse<Lpn>>;
    fn quote(&self, amount: Coin<Lpn>) -> Result<QueryQuoteResponse>;
    fn lpp_balance(&self) -> Result<LppBalanceResponse<Lpn>>;
    fn nlpn_price(&self) -> Result<PriceResponse<Lpn>>;
    fn config(&self) -> Result<QueryConfigResponse>;
    fn nlpn_balance(&self, lender: impl Into<Addr>) -> Result<BalanceResponse>;
    fn rewards(&self, lender: impl Into<Addr>) -> Result<RewardsResponse>;
}

pub trait WithLpp {
    type Output;
    type Error;

    fn exec<C, L>(self, lpp: L) -> StdResult<Self::Output, Self::Error>
    where
        L: Lpp<C>,
        C: Currency + Serialize;

    fn unknown_lpn(self, symbol: SymbolOwned) -> StdResult<Self::Output, Self::Error>;
}

#[derive(Clone, Debug, Serialize, Deserialize)]
pub struct LppRef {
    addr: Addr,
    currency: SymbolOwned,
}

impl LppRef {
    pub fn try_from<A>(addr_raw: String, api: &A, querier: &QuerierWrapper) -> Result<Self>
    where
        A: ?Sized + Api,
    {
        let addr = api.addr_validate(&addr_raw)?;
        let resp: QueryConfigResponse =
            querier.query_wasm_smart(addr.clone(), &QueryMsg::Config())?;
        let currency = resp.lpn_symbol;
        Ok(Self { addr, currency })
    }

    pub fn execute<V, O, E>(&self, cmd: V, querier: &QuerierWrapper) -> StdResult<O, E>
    where
        V: WithLpp<Output = O, Error = E>,
    {
        struct CurrencyVisitor<'a, V, O, E>
        where
            V: WithLpp<Output = O, Error = E>,
        {
            cmd: V,
            lpp_ref: &'a LppRef,
            querier: &'a QuerierWrapper<'a>,
        }

        impl<'a, V, O, E> AnyVisitor for CurrencyVisitor<'a, V, O, E>
        where
            V: WithLpp<Output = O, Error = E>,
        {
            type Output = O;
            type Error = E;

            fn on<C>(self) -> StdResult<Self::Output, Self::Error>
            where
                C: Currency + Serialize + DeserializeOwned,
            {
                self.cmd.exec(self.lpp_ref.as_stub::<C>(self.querier))
            }

            fn on_unknown(self) -> StdResult<Self::Output, Self::Error> {
                self.cmd.unknown_lpn(self.lpp_ref.currency.clone())
            }
        }
        visit_any(
            &self.currency,
            CurrencyVisitor {
                cmd,
                lpp_ref: self,
                querier,
            },
        )
    }

    fn as_stub<'a, C>(&'a self, querier: &'a QuerierWrapper) -> LppStub<'a, C> {
        LppStub {
            addr: self.addr.clone(),
            currency: PhantomData::<C>,
            querier,
            batch: Batch::default(),
        }
    }
}

#[cfg(feature = "testing")]
impl LppRef {
    pub fn unchecked<A, Lpn>(addr: A) -> Self
    where
        A: Into<String>,
        Lpn: Currency,
    {
        Self {
            addr: Addr::unchecked(addr),
            currency: Lpn::SYMBOL.into(),
        }
    }
}

struct LppStub<'a, C> {
    addr: Addr,
    currency: PhantomData<C>,
    querier: &'a QuerierWrapper<'a>,
    batch: Batch,
}

impl<'a, Lpn> Lpp<Lpn> for LppStub<'a, Lpn>
where
    Lpn: Currency + DeserializeOwned,
{
    type LppAddr = Addr;

    type LppAddrError = Infallible;

    fn lpp_addr(&self) -> StdResult<Self::LppAddr, Self::LppAddrError> {
        Ok(self.addr.clone())
    }

    fn open_loan_req(&mut self, amount: Coin<Lpn>) -> Result<()> {
        self.batch
            .schedule_execute_wasm_on_success_reply::<_, Lpn>(
                &self.addr,
                ExecuteMsg::OpenLoan {
                    amount: amount.into(),
                },
                None,
                REPLY_ID,
            )
            .map_err(ContractError::from)
    }

    fn open_loan_resp(&self, resp: Reply) -> Result<()> {
        debug_assert_eq!(REPLY_ID, resp.id);
        resp.result
            .into_result()
            .map(|_| ())
            .map_err(StdError::generic_err)
            .map_err(ContractError::from)
    }

    fn repay_loan_req(&mut self, repayment: Coin<Lpn>) -> Result<()> {
        self.batch
            .schedule_execute_wasm_no_reply(&self.addr, ExecuteMsg::RepayLoan {}, Some(repayment))
            .map_err(ContractError::from)
    }

    fn loan(&self, lease: impl Into<Addr>) -> Result<QueryLoanResponse<Lpn>> {
        let msg = QueryMsg::Loan {
            lease_addr: lease.into(),
        };
        self.querier
            .query_wasm_smart(self.addr.clone(), &msg)
            .map_err(ContractError::from)
    }

    fn loan_outstanding_interest(
        &self,
        lease: impl Into<Addr>,
        by: Timestamp,
    ) -> Result<QueryLoanOutstandingInterestResponse<Lpn>> {
        let msg = QueryMsg::LoanOutstandingInterest {
            lease_addr: lease.into(),
            outstanding_time: by,
        };
        self.querier
            .query_wasm_smart(self.addr.clone(), &msg)
            .map_err(ContractError::from)
    }

    fn quote(&self, amount: Coin<Lpn>) -> Result<QueryQuoteResponse> {
        let msg = QueryMsg::Quote {
            amount: amount.into(),
        };
        self.querier
            .query_wasm_smart(self.addr.clone(), &msg)
            .map_err(ContractError::from)
    }

    fn lpp_balance(&self) -> Result<LppBalanceResponse<Lpn>> {
        let msg = QueryMsg::LppBalance();
        self.querier
            .query_wasm_smart(self.addr.clone(), &msg)
            .map_err(ContractError::from)
    }

    fn nlpn_price(&self) -> Result<PriceResponse<Lpn>> {
        let msg = QueryMsg::Price();
        self.querier
            .query_wasm_smart(self.addr.clone(), &msg)
            .map_err(ContractError::from)
    }

    fn config(&self) -> Result<QueryConfigResponse> {
        let msg = QueryMsg::Config();
        self.querier
            .query_wasm_smart(self.addr.clone(), &msg)
            .map_err(ContractError::from)
    }

    fn nlpn_balance(&self, lender: impl Into<Addr>) -> Result<BalanceResponse> {
        let msg = QueryMsg::Balance {
            address: lender.into(),
        };
        self.querier
            .query_wasm_smart(self.addr.clone(), &msg)
            .map_err(ContractError::from)
    }

    fn rewards(&self, lender: impl Into<Addr>) -> Result<RewardsResponse> {
        let msg = QueryMsg::Rewards {
            address: lender.into(),
        };
        self.querier
            .query_wasm_smart(self.addr.clone(), &msg)
            .map_err(ContractError::from)
    }
}

impl<'a, C> From<LppStub<'a, C>> for Batch {
    fn from(stub: LppStub<'a, C>) -> Self {
        stub.batch
    }
}

#[cfg(test)]
mod test {
    use cosmwasm_std::{
        from_binary, testing::MockQuerier, Addr, CosmosMsg, QuerierWrapper, ReplyOn, Response,
        WasmMsg,
    };
    use finance::{
        coin::Coin,
        currency::{Currency, Nls},
    };
    use platform::batch::Batch;

    use crate::{
        msg::ExecuteMsg,
        stub::{LppRef, REPLY_ID},
    };

    use super::Lpp;

    #[test]
    fn open_loan_req() {
        let addr = Addr::unchecked("defd2r2");
        let lpp = LppRef {
            addr: addr.clone(),
            currency: Nls::SYMBOL.to_owned(),
        };
        let borrow_amount = Coin::<Nls>::new(10);
        let querier = MockQuerier::default();
        let wrapper = QuerierWrapper::new(&querier);
        let mut lpp_stub = lpp.as_stub(&wrapper);
        lpp_stub
            .open_loan_req(borrow_amount)
            .expect("open new loan request failed");
        let batch: Batch = lpp_stub.into();
        let resp: Response = batch.into();
        assert_eq!(1, resp.messages.len());
        let msg = &resp.messages[0];
        assert_eq!(REPLY_ID, msg.id);
        assert_eq!(ReplyOn::Success, msg.reply_on);
        if let CosmosMsg::Wasm(WasmMsg::Execute {
            contract_addr,
            funds,
            msg,
        }) = &msg.msg
        {
            assert_eq!(addr.as_str(), contract_addr);
            assert!(funds.is_empty());
            let lpp_msg: ExecuteMsg = from_binary(msg).expect("invalid Lpp message");
            if let ExecuteMsg::OpenLoan { amount } = lpp_msg {
                assert_eq!(borrow_amount, amount.try_into().unwrap());
            } else {
                panic!("Bad Lpp message type!");
            }
        } else {
            panic!("Bad Cosmos message!");
        }
    }
}<|MERGE_RESOLUTION|>--- conflicted
+++ resolved
@@ -1,15 +1,9 @@
 use std::marker::PhantomData;
 
 use core::result::Result as StdResult;
-<<<<<<< HEAD
 use std::convert::Infallible;
 use std::error::Error as StdErrorTrait;
-use cosmwasm_std::{
-    to_binary, Addr, Api, QuerierWrapper, Reply, StdError, SubMsg, Timestamp, WasmMsg,
-};
-=======
 use cosmwasm_std::{Addr, Api, QuerierWrapper, Reply, StdError, Timestamp};
->>>>>>> ea051716
 
 use finance::{
     coin::Coin,
