--- conflicted
+++ resolved
@@ -50,30 +50,13 @@
         Usdc::TICKER.to_string(),
         60,
         Percent::from_percent(50),
-<<<<<<< HEAD
         TreeStore(
             tr((0, Usdc::TICKER.to_string()))
-                / (tr((3, TestCurrencyC::TICKER.to_string()))
-                    / (tr((2, TestCurrencyB::TICKER.to_string()))
-                        / tr((1, TestCurrencyA::TICKER.to_string()))))
-                / (tr((4, TestCurrencyD::TICKER.to_string())) / (tr((5, Nls::TICKER.to_string())))),
+                / (tr((3, Weth::TICKER.to_string()))
+                    / (tr((2, Atom::TICKER.to_string()))
+                        / tr((1, Osmo::TICKER.to_string()))))
+                / (tr((4, Wbtc::TICKER.to_string())) / (tr((5, Nls::TICKER.to_string())))),
         ),
-=======
-        vec![
-            vec![
-                Osmo::TICKER.to_string(),
-                Atom::TICKER.to_string(),
-                Weth::TICKER.to_string(),
-                Usdc::TICKER.to_string(),
-            ],
-            vec![Wbtc::TICKER.to_string(), Usdc::TICKER.to_string()],
-            vec![
-                Nls::TICKER.to_string(),
-                Wbtc::TICKER.to_string(),
-                Usdc::TICKER.to_string(),
-            ],
-        ],
->>>>>>> f2d1a668
         "timealarms".to_string(),
     )
 }
