use finance::{duration::Duration, percent::Percent};
use sdk::{
    cosmwasm_ext::Response,
    cosmwasm_std::{Deps, DepsMut, MessageInfo},
};

use crate::{msg::ConfigResponse, state::Config, ContractError};

pub fn query_config(deps: Deps) -> Result<ConfigResponse, ContractError> {
    let config = Config::load(deps.storage)?;
    Ok(ConfigResponse {
        base_asset: config.base_asset,
        owner: config.owner,
        price_feed_period: config.price_feed_period,
        expected_feeders: config.expected_feeders,
    })
}

pub fn try_configure(
    deps: DepsMut,
    info: MessageInfo,
    price_feed_period: u32,
    expected_feeders: Percent,
) -> Result<Response, ContractError> {
    let config = Config::load(deps.storage)?;
    if info.sender != config.owner {
        return Err(ContractError::Unauthorized {});
    }

    if expected_feeders == Percent::ZERO || expected_feeders > Percent::HUNDRED {
        return Err(ContractError::Configuration(
            "Percent of expected available feeders should be > 0 and <= 1000".to_string(),
        ));
    }
    if price_feed_period == 0 {
        return Err(ContractError::Configuration(
            "Price feed period can not be 0".to_string(),
        ));
    }
    Config::update(
        deps.storage,
        Duration::from_secs(price_feed_period),
        expected_feeders,
    )?;

    Ok(Response::new())
}

#[cfg(test)]
mod tests {
    use currency::{lease::Osmo, lpn::Usdc, native::Nls};
    use finance::{currency::Currency, duration::Duration, percent::Percent};
    use sdk::{
        cosmwasm_ext::Response,
        cosmwasm_std::{
            coins, from_binary,
            testing::{mock_env, mock_info},
            DepsMut, MessageInfo,
        },
    };
    use trees::tr;

    use crate::{
        contract::{execute, query},
        msg::{ConfigResponse, ExecuteMsg, QueryMsg},
        state::supported_pairs::{SwapLeg, SwapTarget, TreeStore},
        tests::{dummy_default_instantiate_msg, dummy_instantiate_msg, setup_test},
        ContractError,
    };

    #[test]
    #[should_panic(expected = "Unauthorized")]
    fn configure_unauthorized() {
        let msg = dummy_instantiate_msg(
            Usdc::TICKER.to_string(),
            60,
            Percent::from_percent(50),
            TreeStore(tr((0, Usdc::TICKER.to_string())) / tr((1, Nls::TICKER.to_string()))),
            "timealarms".to_string(),
        );
        let (mut deps, _) = setup_test(msg);

        let unauth_info = mock_info("anyone", &coins(2, Nls::TICKER));
        let msg = ExecuteMsg::Config {
            price_feed_period_secs: 15,
            expected_feeders: Percent::from_percent(12),
        };
        let _res = execute(deps.as_mut(), mock_env(), unauth_info, msg).unwrap();
    }

    #[test]
    fn configure() {
        let msg = dummy_instantiate_msg(
            Usdc::TICKER.to_string(),
            60,
            Percent::from_percent(50),
            TreeStore(tr((0, Usdc::TICKER.to_string())) / tr((1, Nls::TICKER.to_string()))),
            "timealarms".to_string(),
        );
        let (mut deps, info) = setup_test(msg);

        let msg = ExecuteMsg::Config {
            price_feed_period_secs: 33,
            expected_feeders: Percent::from_percent(44),
        };
        let _res = execute(deps.as_mut(), mock_env(), info, msg).unwrap();

        // should now be 12
        let res = query(deps.as_ref(), mock_env(), QueryMsg::Config {}).unwrap();
        let value: ConfigResponse = from_binary(&res).unwrap();
        assert_eq!(Percent::from_percent(44), value.expected_feeders);
        assert_eq!(Duration::from_secs(33), value.price_feed_period);
    }

    #[test]
    #[should_panic(expected = "Price feed period can not be 0")]
    fn configure_invalid_period() {
        let (mut deps, info) = setup_test(dummy_default_instantiate_msg());

        let msg = ExecuteMsg::Config {
            price_feed_period_secs: 0,
            expected_feeders: Percent::from_percent(44),
        };
        execute(deps.as_mut(), mock_env(), info, msg).unwrap();
    }

    #[test]
    fn configure_feeders_percent() {
        let (mut deps, info) = setup_test(dummy_default_instantiate_msg());
        let expected_err = ContractError::Configuration(
            "Percent of expected available feeders should be > 0 and <= 1000".to_string(),
        );

        let err = exec_configure(deps.as_mut(), &info, 120, 0).unwrap_err();
        assert_eq!(expected_err, err);
        let err = exec_configure(deps.as_mut(), &info, 120, 1001).unwrap_err();
        assert_eq!(expected_err, err);
        let err = exec_configure(deps.as_mut(), &info, 120, 10401).unwrap_err();
        assert_eq!(expected_err, err);
        let err = exec_configure(deps.as_mut(), &info, 0, 10401).unwrap_err();
        assert_eq!(expected_err, err);
        let err = exec_configure(deps.as_mut(), &info, 0, 101).unwrap_err();
        assert_eq!(expected_err, err);
        exec_configure(deps.as_mut(), &info, 120, 14).unwrap();
    }

    fn exec_configure(
        deps: DepsMut,
        info: &MessageInfo,
        period: u32,
        f_percent: u16,
    ) -> Result<Response, ContractError> {
        let msg = ExecuteMsg::Config {
            price_feed_period_secs: period,
            expected_feeders: Percent::from_percent(f_percent),
        };
        execute(deps, mock_env(), info.to_owned(), msg)
    }

    #[test]
    fn config_supported_pairs() {
        let (mut deps, info) = setup_test(dummy_default_instantiate_msg());

<<<<<<< HEAD
        let test_tree = tr((0, Usdc::TICKER.into()))
            / tr((1, Nls::TICKER.into()))
            / tr((2, TestCurrencyA::TICKER.into()));
=======
        let test_vec = vec![
            vec![Nls::TICKER.to_string(), Usdc::TICKER.to_string()],
            vec![Osmo::TICKER.to_string(), Usdc::TICKER.to_string()],
        ];
>>>>>>> f2d1a668

        let msg = ExecuteMsg::SwapTree {
            tree: TreeStore(test_tree),
        };
        let res = execute(deps.as_mut(), mock_env(), info, msg);
        assert!(res.is_ok());

        let res = query(
            deps.as_ref(),
            mock_env(),
            QueryMsg::SupportedCurrencyPairs {},
        )
        .unwrap();
        let mut value: Vec<SwapLeg> = from_binary(&res).unwrap();
        value.sort_by(|a, b| a.from.cmp(&b.from));

        let mut expected = vec![
            SwapLeg {
                from: Nls::TICKER.into(),
                to: SwapTarget {
                    pool_id: 1,
                    target: Usdc::TICKER.to_owned(),
                },
            },
            SwapLeg {
                from: TestCurrencyA::TICKER.into(),
                to: SwapTarget {
                    pool_id: 2,
                    target: Usdc::TICKER.to_owned(),
                },
            },
        ];
        expected.sort_by(|a, b| a.from.cmp(&b.from));

        assert_eq!(expected, value);
    }

    #[test]
    #[should_panic(expected = "Unauthorized")]
    fn config_supported_pairs_unauthorized() {
        let (mut deps, _) = setup_test(dummy_default_instantiate_msg());
        let info = mock_info("user", &coins(1000, Nls::TICKER));

        let msg = ExecuteMsg::SwapTree {
            tree: TreeStore(tr((0, Usdc::TICKER.into())) / tr((1, Nls::TICKER.into()))),
        };

        execute(deps.as_mut(), mock_env(), info, msg).unwrap();
    }

    #[test]
    #[should_panic]
    fn invalid_supported_pairs() {
        let (mut deps, info) = setup_test(dummy_default_instantiate_msg());

<<<<<<< HEAD
        let test_tree = tr((0, Usdc::TICKER.into()))
            / tr((1, Nls::TICKER.into()))
            / tr((2, Nls::TICKER.into()));

        let msg = ExecuteMsg::SwapTree {
            tree: TreeStore(test_tree),
=======
        let msg = ExecuteMsg::CurrencyPaths {
            paths: vec![
                vec![Osmo::TICKER.to_string(), Usdc::TICKER.to_string()],
                vec![Nls::TICKER.to_string(), Nls::TICKER.to_string()],
            ],
>>>>>>> f2d1a668
        };

        execute(deps.as_mut(), mock_env(), info, msg).unwrap();
    }
}<|MERGE_RESOLUTION|>--- conflicted
+++ resolved
@@ -161,16 +161,9 @@
     fn config_supported_pairs() {
         let (mut deps, info) = setup_test(dummy_default_instantiate_msg());
 
-<<<<<<< HEAD
         let test_tree = tr((0, Usdc::TICKER.into()))
             / tr((1, Nls::TICKER.into()))
-            / tr((2, TestCurrencyA::TICKER.into()));
-=======
-        let test_vec = vec![
-            vec![Nls::TICKER.to_string(), Usdc::TICKER.to_string()],
-            vec![Osmo::TICKER.to_string(), Usdc::TICKER.to_string()],
-        ];
->>>>>>> f2d1a668
+            / tr((2, Osmo::TICKER.into()));
 
         let msg = ExecuteMsg::SwapTree {
             tree: TreeStore(test_tree),
@@ -196,7 +189,7 @@
                 },
             },
             SwapLeg {
-                from: TestCurrencyA::TICKER.into(),
+                from: Osmo::TICKER.into(),
                 to: SwapTarget {
                     pool_id: 2,
                     target: Usdc::TICKER.to_owned(),
@@ -226,20 +219,12 @@
     fn invalid_supported_pairs() {
         let (mut deps, info) = setup_test(dummy_default_instantiate_msg());
 
-<<<<<<< HEAD
         let test_tree = tr((0, Usdc::TICKER.into()))
             / tr((1, Nls::TICKER.into()))
             / tr((2, Nls::TICKER.into()));
 
         let msg = ExecuteMsg::SwapTree {
             tree: TreeStore(test_tree),
-=======
-        let msg = ExecuteMsg::CurrencyPaths {
-            paths: vec![
-                vec![Osmo::TICKER.to_string(), Usdc::TICKER.to_string()],
-                vec![Nls::TICKER.to_string(), Nls::TICKER.to_string()],
-            ],
->>>>>>> f2d1a668
         };
 
         execute(deps.as_mut(), mock_env(), info, msg).unwrap();
