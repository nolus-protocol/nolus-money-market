use std::{fmt::Debug, marker::PhantomData};

use serde::{de::DeserializeOwned, Deserialize, Deserializer, Serialize, Serializer};

use currency::{
    payment::PaymentGroup, AnyVisitor, AnyVisitorResult, Currency, GroupVisit, SymbolOwned,
<<<<<<< HEAD
    SymbolSlice, TickerMatcher,
=======
    SymbolSlice, Tickers,
>>>>>>> 55256393
};
use sdk::{cosmwasm_std::Storage, cw_storage_plus::Item};
use swap::SwapTarget;
use tree::{FindBy as _, NodeRef};

use crate::{
    error::{self, ContractError},
    result::ContractResult,
};

pub type ResolutionPath = Vec<SymbolOwned>;
pub type CurrencyPair<'a> = (&'a SymbolSlice, &'a SymbolSlice);

#[derive(Debug, Clone, Eq, PartialEq)]
pub struct SwapLeg {
    pub from: SymbolOwned,
    pub to: SwapTarget,
}

impl Serialize for SwapLeg {
    fn serialize<S>(&self, serializer: S) -> Result<S::Ok, S::Error>
    where
        S: Serializer,
    {
        (&self.from, &self.to).serialize(serializer)
    }
}

impl<'de> Deserialize<'de> for SwapLeg {
    fn deserialize<D>(deserializer: D) -> Result<Self, D::Error>
    where
        D: Deserializer<'de>,
    {
        Deserialize::deserialize(deserializer).map(|(from, to)| Self { from, to })
    }
}

type Tree = tree::Tree<SwapTarget>;

#[derive(Clone, PartialEq, Eq, Serialize, Deserialize, Debug)]
pub struct SupportedPairs<B>
where
    B: Currency,
{
    tree: Tree,
    _type: PhantomData<B>,
}

impl<'a, B> SupportedPairs<B>
where
    B: Currency,
{
    const DB_ITEM: Item<'a, SupportedPairs<B>> = Item::new("supported_pairs");

    pub fn new(tree: Tree) -> Result<Self, ContractError> {
        if tree.root().value().target != B::TICKER {
            return Err(ContractError::InvalidBaseCurrency(
                tree.root().value().target.clone(),
                ToOwned::to_owned(B::TICKER),
            ));
        }

        // check for duplicated nodes
        let mut supported_currencies: Vec<&SymbolOwned> =
            tree.iter().map(|node| &node.value().target).collect();

        supported_currencies.sort();

        if (0..supported_currencies.len() - 1)
            .any(|index| supported_currencies[index] == supported_currencies[index + 1])
        {
            return Err(ContractError::DuplicatedNodes {});
        }

        Ok(SupportedPairs {
            tree,
            _type: PhantomData,
        })
    }

    pub fn validate_tickers(&self) -> Result<&Self, ContractError> {
        struct TickerChecker;

        impl AnyVisitor for TickerChecker {
            type Output = ();
            type Error = ContractError;

            fn on<C>(self) -> AnyVisitorResult<Self>
            where
                C: Currency + Serialize + DeserializeOwned + 'static,
            {
                Ok(())
            }
        }

        for swap in self.tree.iter() {
            Tickers.visit_any::<PaymentGroup, _>(&swap.value().target, TickerChecker)?;
        }

        Ok(self)
    }

    pub fn load(storage: &dyn Storage) -> ContractResult<Self> {
        Self::DB_ITEM
            .load(storage)
            .map_err(ContractError::LoadSupportedPairs)
    }

    pub fn save(&self, storage: &mut dyn Storage) -> ContractResult<()> {
        Self::DB_ITEM
            .save(storage, self)
            .map_err(ContractError::StoreSupportedPairs)
    }

    pub fn load_path(
        &self,
        query: &SymbolSlice,
    ) -> Result<impl Iterator<Item = &SymbolSlice> + DoubleEndedIterator + '_, ContractError> {
        self.internal_load_path(query)
            .map(|iter| iter.map(|node| node.value().target.as_str()))
    }

    pub fn load_swap_path(
        &self,
        from: &SymbolSlice,
        to: &SymbolSlice,
    ) -> Result<Vec<SwapTarget>, ContractError> {
        let path_from = self.internal_load_path(from)?;

        let mut path_to: Vec<_> = self.internal_load_path(to)?.collect();

        let mut path = vec![];

        path.extend(
            path_from
                .take_while(|node| {
                    if let Some((index, _)) = path_to
                        .iter()
                        .enumerate()
                        .rfind(|&(_, to_node)| node.value() == to_node.value())
                    {
                        path_to.truncate(index);

                        return false;
                    }

                    true
                })
                .filter_map(|node| {
                    Some(SwapTarget {
                        pool_id: node.value().pool_id,
                        target: node.parent()?.value().target.clone(),
                    })
                }),
        );

        path_to
            .into_iter()
            .rev()
            .for_each(|node| path.push(node.value().clone()));

        Ok(path)
    }

    pub fn load_affected(&self, pair: CurrencyPair<'_>) -> Result<Vec<SymbolOwned>, ContractError> {
        if let Some(node) = self.tree.find_by(|target| target.target == pair.0) {
            if node
                .parent()
                .map_or(false, |parent| parent.value().target == pair.1)
            {
                return Ok(node
                    .to_subtree()
                    .iter()
                    .map(|node| node.value().target.clone())
                    .collect());
            }
        }

        Err(ContractError::InvalidDenomPair(
            ToOwned::to_owned(pair.0),
            ToOwned::to_owned(pair.1),
        ))
    }

    pub fn swap_pairs_df(&self) -> impl Iterator<Item = SwapLeg> + '_ {
        self.tree
            .iter()
            .filter_map(|node: NodeRef<'_, SwapTarget>| {
                let parent: NodeRef<'_, SwapTarget> = node.parent()?;

                let SwapTarget {
                    pool_id,
                    target: child,
                } = node.value().clone();

                Some(SwapLeg {
                    from: child,
                    to: SwapTarget {
                        pool_id,
                        target: parent.value().target.clone(),
                    },
                })
            })
    }

    pub fn query_swap_tree(self) -> Tree {
        self.tree
    }

    fn internal_load_path(
        &self,
        query: &SymbolSlice,
    ) -> Result<
        impl Iterator<Item = NodeRef<'_, SwapTarget>> + DoubleEndedIterator + '_,
        ContractError,
    > {
        self.tree
            .find_by(|target| target.target == query)
            .map(|node| std::iter::once(node).chain(node.parents_iter()))
            .ok_or_else(|| error::unsupported_currency::<B>(query))
    }
}

#[cfg(test)]
mod tests {
    use std::cmp::Ordering;

    use currency::{test::Usdc, Currency};
    use sdk::cosmwasm_std::testing;
    use tree::HumanReadableTree;

    use super::*;

    type TheCurrency = Usdc;

    fn test_case() -> HumanReadableTree<SwapTarget> {
        let base = TheCurrency::TICKER;

        serde_json_wasm::from_str(&format!(
            r#"
            {{
                "value":[0,"{base}"],
                "children":[
                    {{
                        "value":[4,"token4"],
                        "children":[
                            {{"value":[3,"token3"]}}
                        ]
                    }},
                    {{
                        "value":[2,"token2"],
                        "children":[
                            {{
                                "value":[1,"token1"],
                                "children":[
                                    {{"value":[5,"token5"]}},
                                    {{"value":[6,"token6"]}}
                                ]
                            }}
                        ]
                    }}
                ]
            }}"#
        ))
        .unwrap()
    }

    #[test]
    fn test_storage() {
        let tree = test_case();
        let sp = SupportedPairs::<Usdc>::new(tree.into_tree()).unwrap();
        let mut deps = testing::mock_dependencies();

        sp.save(deps.as_mut().storage).unwrap();
        let restored = SupportedPairs::load(deps.as_ref().storage).unwrap();

        assert_eq!(restored, sp);
    }

    #[test]
    #[should_panic]
    fn test_invalid_base() {
        let tree = serde_json_wasm::from_str(
            r#"{"value":[0,"invalid"],"children":[{"value":[1,"token1"]}]}"#,
        )
        .unwrap();

        SupportedPairs::<TheCurrency>::new(tree).unwrap();
    }

    #[test]
    #[should_panic]
    fn test_duplicated_nodes() {
        let tree = serde_json_wasm::from_str(&format!(
            r#"{{
                "value":[0,"{ticker}"],
                "children":[
                    {{"value":[1,"token1"]}},
                    {{
                        "value":[2,"token2"],
                        "children":[
                            {{"value":[1,"token1"]}}
                        ]
                    }}
                ]
            }}"#,
            ticker = TheCurrency::TICKER,
        ))
        .unwrap();

        SupportedPairs::<TheCurrency>::new(tree).unwrap();
    }

    #[test]
    fn test_load_path() {
        let tree = SupportedPairs::<Usdc>::new(test_case().into_tree()).unwrap();

        let resp: Vec<_> = tree.load_path("token5").unwrap().collect();
        assert_eq!(
            resp,
            vec![
                "token5".to_string(),
                "token1".to_string(),
                "token2".to_string(),
                TheCurrency::TICKER.to_string()
            ]
        );
    }

    #[test]
    fn test_load_swap_path() {
        let tree = SupportedPairs::<Usdc>::new(test_case().into_tree()).unwrap();

        assert!(tree.load_swap_path("token5", "token5").unwrap().is_empty());

        let resp = tree.load_swap_path("token5", TheCurrency::TICKER).unwrap();
        let expect = vec![
            SwapTarget {
                pool_id: 5,
                target: "token1".into(),
            },
            SwapTarget {
                pool_id: 1,
                target: "token2".into(),
            },
            SwapTarget {
                pool_id: 2,
                target: TheCurrency::TICKER.into(),
            },
        ];

        assert_eq!(resp, expect);

        let resp = tree.load_swap_path("token6", "token5").unwrap();
        let expect = vec![
            SwapTarget {
                pool_id: 6,
                target: "token1".into(),
            },
            SwapTarget {
                pool_id: 5,
                target: "token5".into(),
            },
        ];
        assert_eq!(resp, expect);

        let resp = tree.load_swap_path("token2", "token4").unwrap();
        let expect = vec![
            SwapTarget {
                pool_id: 2,
                target: TheCurrency::TICKER.into(),
            },
            SwapTarget {
                pool_id: 4,
                target: "token4".into(),
            },
        ];
        assert_eq!(resp, expect);
    }

    #[test]
    fn test_load_affected() {
        let tree = SupportedPairs::<Usdc>::new(test_case().into_tree()).unwrap();

        let mut resp = tree.load_affected(("token2", TheCurrency::TICKER)).unwrap();
        resp.sort();

        let mut expect = vec![
            "token1".to_string(),
            "token2".to_string(),
            "token5".to_string(),
            "token6".to_string(),
        ];
        expect.sort();

        assert_eq!(resp, expect);
    }

    #[test]
    fn test_query_supported_pairs() {
        let paths = test_case();
        let tree = SupportedPairs::<Usdc>::new(paths.into_tree()).unwrap();

        fn leg_cmp(a: &SwapLeg, b: &SwapLeg) -> Ordering {
            a.from.cmp(&b.from)
        }

        let mut response: Vec<_> = tree.swap_pairs_df().collect();
        response.sort_by(leg_cmp);

        let mut expected = vec![
            SwapLeg {
                from: "token2".into(),
                to: SwapTarget {
                    pool_id: 2,
                    target: TheCurrency::TICKER.into(),
                },
            },
            SwapLeg {
                from: "token4".into(),
                to: SwapTarget {
                    pool_id: 4,
                    target: TheCurrency::TICKER.into(),
                },
            },
            SwapLeg {
                from: "token1".into(),
                to: SwapTarget {
                    pool_id: 1,
                    target: "token2".into(),
                },
            },
            SwapLeg {
                from: "token6".into(),
                to: SwapTarget {
                    pool_id: 6,
                    target: "token1".into(),
                },
            },
            SwapLeg {
                from: "token5".into(),
                to: SwapTarget {
                    pool_id: 5,
                    target: "token1".into(),
                },
            },
            SwapLeg {
                from: "token3".into(),
                to: SwapTarget {
                    pool_id: 3,
                    target: "token4".into(),
                },
            },
        ];
        expected.sort_by(leg_cmp);

        assert_eq!(response, expected);
    }
}<|MERGE_RESOLUTION|>--- conflicted
+++ resolved
@@ -4,11 +4,7 @@
 
 use currency::{
     payment::PaymentGroup, AnyVisitor, AnyVisitorResult, Currency, GroupVisit, SymbolOwned,
-<<<<<<< HEAD
-    SymbolSlice, TickerMatcher,
-=======
     SymbolSlice, Tickers,
->>>>>>> 55256393
 };
 use sdk::{cosmwasm_std::Storage, cw_storage_plus::Item};
 use swap::SwapTarget;
