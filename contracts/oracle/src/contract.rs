--- conflicted
+++ resolved
@@ -64,13 +64,9 @@
             get_sender(deps.api, info)?,
             prices,
         ),
-<<<<<<< HEAD
-        ExecuteMsg::AddAlarm { addr, time } => MarketAlarms::try_add_time_alarm(deps, addr, time),
         ExecuteMsg::AddHook { target } => {
             MarketAlarms::try_add_price_hook(deps.storage, get_sender(deps.api, info)?, target)
         }
-=======
->>>>>>> 84ba547f
     }
 }
 
@@ -97,11 +93,7 @@
 
 #[cfg_attr(feature = "cosmwasm-bindings", entry_point)]
 pub fn reply(deps: DepsMut, _env: Env, msg: Reply) -> Result<Response, ContractError> {
-<<<<<<< HEAD
-    let res = match msg.result {
-=======
     let resp = match msg.result {
->>>>>>> 84ba547f
         cosmwasm_std::SubMsgResult::Ok(_) => {
             MarketAlarms::remove(deps.storage, msg.id)?;
             Response::new().add_attribute("alarm", "success")
@@ -110,11 +102,7 @@
             .add_attribute("alarm", "error")
             .add_attribute("error", err),
     };
-<<<<<<< HEAD
-    Ok(res)
-=======
     Ok(resp)
->>>>>>> 84ba547f
 }
 
 fn query_config(deps: Deps) -> StdResult<ConfigResponse> {
@@ -201,7 +189,6 @@
             affected_denoms.push(entry.base);
         }
     }
-<<<<<<< HEAD
 
     //calculate the price of this denom againts the base for the oracle denom
     let updated_prices: Vec<DenomToPrice> =
@@ -210,12 +197,10 @@
     // get all affected addresses
     let _res = MarketAlarms::try_notify_hooks(storage, block_time, updated_prices);
 
-    let response = MarketAlarms::update_global_time(storage, block_time)?;
-    Ok(response.add_attribute("method", "try_feed_prices"))
-=======
+    // let response = MarketAlarms::update_global_time(storage, block_time)?;
+    // Ok(response.add_attribute("method", "try_feed_prices"))
     let submsg = MarketAlarms::trigger_time_alarms(storage)?;
     Ok(Response::new()
         .add_submessage(submsg)
         .add_attribute("method", "try_feed_prices"))
->>>>>>> 84ba547f
 }