--- conflicted
+++ resolved
@@ -70,7 +70,6 @@
         lease_position_spec: PositionSpec,
         repayment: InterestPaymentSpec,
     ) -> Result<(), ContractError> {
-<<<<<<< HEAD
         Self::STORAGE.update(storage, |mut c| -> ContractResult<Config> {
             c.lease_interest_rate_margin = lease_interest_rate_margin;
             c.lease_position_spec = lease_position_spec;
@@ -78,16 +77,6 @@
             Ok(c)
         })?;
         Ok(())
-=======
-        Self::STORAGE
-            .update(storage, |mut c| -> ContractResult<Config> {
-                c.lease_interest_rate_margin = lease_interest_rate_margin;
-                c.liability = liability;
-                c.lease_interest_payment = repayment;
-                Ok(c)
-            })
-            .map(|_| ())
->>>>>>> d546df94
     }
 
     pub fn update_lease_code(
